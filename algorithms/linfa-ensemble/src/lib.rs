mod adaboost;
mod random_forest;
<<<<<<< HEAD
pub use adaboost::*;
pub use random_forest::*;

pub use linfa::error::Result;

use linfa_trees::{DecisionTree, DecisionTreeParams};
use ndarray_rand::rand::SeedableRng;
use pyo3::prelude::*;
use rand::rngs::SmallRng;

use linfa::prelude::*;

#[pyfunction]
fn train_and_predict_randomforest() -> PyResult<()> {
    let ensemble_size = 100;
    //Proportion of training data given to each model
    let bootstrap_proportion = 0.7;

    //Load dataset
    let mut rng = SmallRng::seed_from_u64(42);
    let (train, test) = linfa_datasets::iris()
        .shuffle(&mut rng)
        .split_with_ratio(0.7);

    //Train ensemble learner model
    let model = EnsembleLearnerParams::new(DecisionTree::<f64, usize>::params())
        .ensemble_size(ensemble_size)
        .bootstrap_proportion(bootstrap_proportion)
        .fit(&train)
        .unwrap();
    // println!("Done with Fit");
    //   //Return highest ranking predictions
    let final_predictions_ensemble = model.predict(&test);
    println!("Final Predictions: \n{:?}", final_predictions_ensemble);

    let cm = final_predictions_ensemble.confusion_matrix(&test).unwrap();

    println!("{:?}", cm);
    println!("Test accuracy: {} \n with default Decision Tree params, \n Ensemble Size: {},\n Bootstrap Proportion: {}",
  100.0 * cm.accuracy(), ensemble_size, bootstrap_proportion);
    Ok(())
}

#[pyfunction]
fn train_and_predict_adaboost() -> PyResult<()> {
    let mut rng = SmallRng::seed_from_u64(42);

    let (train, test) = linfa_datasets::iris()
        .shuffle(&mut rng)
        .split_with_ratio(0.8);

    println!("Training model with Adaboost ...");
    let ada_model = Adaboost::<f64, usize>::params()
        .n_estimators(10)
        .d_tree_params(
            DecisionTreeParams::new()
                .max_depth(Some(2))
                .min_weight_leaf(0.00001)
                .min_weight_split(0.00001),
        )
        .fit(&train)
        .expect("Error");

    let ada_pred_y = ada_model.predict(&test);
    let cm = ada_pred_y.confusion_matrix(&test);

    println!("{:?}", cm);

    Ok(())
}
=======
// mod random_forest_regressor;
mod gradient_boost;

pub use adaboost::*;
pub use random_forest::*;
// pub use random_forest_regressor::*;
pub use gradient_boost::*;
>>>>>>> 51fb2f7a

/// A Python module implemented in Rust.
#[pymodule]
fn linfa_ensemble(m: &Bound<'_, PyModule>) -> PyResult<()> {
    m.add_function(wrap_pyfunction!(train_and_predict_randomforest, m)?)?;
    m.add_function(wrap_pyfunction!(train_and_predict_adaboost, m)?)?;
    Ok(())
}<|MERGE_RESOLUTION|>--- conflicted
+++ resolved
@@ -1,8 +1,13 @@
 mod adaboost;
 mod random_forest;
-<<<<<<< HEAD
+
+// mod random_forest_regressor;
+mod gradient_boost;
+
 pub use adaboost::*;
 pub use random_forest::*;
+// pub use random_forest_regressor::*;
+pub use gradient_boost::*;
 
 pub use linfa::error::Result;
 
@@ -71,15 +76,6 @@
 
     Ok(())
 }
-=======
-// mod random_forest_regressor;
-mod gradient_boost;
-
-pub use adaboost::*;
-pub use random_forest::*;
-// pub use random_forest_regressor::*;
-pub use gradient_boost::*;
->>>>>>> 51fb2f7a
 
 /// A Python module implemented in Rust.
 #[pymodule]
