//! Common metrics for classification
//!
//! Scoring is essential for classification and regression tasks. This module implements
//! common scoring functions like precision, accuracy, recall, f1-score, ROC and ROC
//! Aread-Under-Curve.
use std::collections::HashMap;
use std::fmt;
use std::hash::Hash;

use ndarray::prelude::*;
use ndarray::Data;
use ndarray::IntoNdProducer;

/// Return tuple of class index for each element of prediction and ground_truth
fn map_prediction_to_idx<A: Eq + Hash, C: Data<Elem = A>, D: Data<Elem = A>>(
    prediction: &ArrayBase<C, Ix1>,
    ground_truth: &ArrayBase<D, Ix1>,
    classes: &[A],
) -> Vec<Option<(usize, usize)>> {
    // create a map from class label to index
    let set = classes
        .iter()
        .enumerate()
        .map(|(a, b)| (b, a))
        .collect::<HashMap<_, usize>>();

    // indices for every prediction
    prediction
        .iter()
        .zip(ground_truth.iter())
        .map(|(a, b)| set.get(&a).and_then(|x| set.get(&b).map(|y| (*x, *y))))
        .collect::<Vec<Option<_>>>()
}

/// A modified prediction
///
/// It can happen that only a subset of classes are of interest or the samples have different
/// weights in the resulting evaluations. For this a `ModifiedPrediction` struct offers the
/// possibility to modify a prediction before evaluation.
pub struct ModifiedPrediction<A, D: Data<Elem = A>> {
    prediction: ArrayBase<D, Ix1>,
    weights: Vec<f32>,
    classes: Vec<A>,
}

/// Modify prediction weights or classes
pub trait Modify<A: PartialOrd + Eq + Hash, D: Data<Elem = A>> {
    /// Add weights to prediction, each weight-entry correspond to a single prediction. The
    /// prediction influence is scaled according to the weight.
    fn with_weights(self, weights: &[f32]) -> ModifiedPrediction<A, D>;
    /// Select certain classes. This can be used to select a subset of classes or re-order classes.
    fn with_classes(self, classes: &[A]) -> ModifiedPrediction<A, D>;
}

/// Modify a prediction stored in `ndarray`
impl<A: PartialOrd + Eq + Hash + Clone, D: Data<Elem = A>> Modify<A, D> for ArrayBase<D, Ix1> {
    fn with_weights(self, weights: &[f32]) -> ModifiedPrediction<A, D> {
        ModifiedPrediction {
            prediction: self,
            weights: weights.to_vec(),
            classes: Vec::new(),
        }
    }

    fn with_classes(self, classes: &[A]) -> ModifiedPrediction<A, D> {
        ModifiedPrediction {
            prediction: self,
            weights: Vec::new(),
            classes: classes.to_vec(),
        }
    }
}

/// Modify a already modified prediction
impl<A: PartialOrd + Eq + Hash + Clone, D: Data<Elem = A>> Modify<A, D>
    for ModifiedPrediction<A, D>
{
    fn with_weights(self, weights: &[f32]) -> ModifiedPrediction<A, D> {
        ModifiedPrediction {
            prediction: self.prediction,
            weights: weights.to_vec(),
            classes: self.classes,
        }
    }

    fn with_classes(self, classes: &[A]) -> ModifiedPrediction<A, D> {
        ModifiedPrediction {
            prediction: self.prediction,
            weights: self.weights,
            classes: classes.to_vec(),
        }
    }
}

/// Confusion matrix for multi-label evaluation
///
/// A confusion matrix shows predictions in a matrix, where rows correspond to target and columns
/// to predicted. Diagonal entries are correct predictions, and everything off the
/// diagonal is a miss-classification.
pub struct ConfusionMatrix<A> {
    matrix: Array2<f32>,
    members: Array1<A>,
}

impl<A> ConfusionMatrix<A> {
    fn is_binary(&self) -> bool {
        self.matrix.shape() == [2, 2]
    }

    /// Precision score, the number of correct classifications for the first class divided by total
    /// number of items in the first class
    ///
    /// ## Binary confusion matrix
    /// For binary confusion matrices (2x2 size) the precision score is calculated for the first
    /// label and corresponds to
    ///
    /// ```ignore
    /// true-label-1 / (true-label-1 + false-label-1)
    /// ```
    ///
    /// ## Multilabel confusion matrix
    /// For multilabel confusion matrices, the precision score is averaged over all classes
    /// (also known as `macro` averaging) A more precise controlled evaluation can be done by first splitting the confusion matrix with `split_one_vs_all` and then applying a different averaging scheme.
    ///
    /// # Examples
    ///
    /// ```ignore
    /// // create dummy classes 0 and 1
    /// let prediction = array![0, 1, 1, 1, 0, 0, 1];
    /// let ground_truth = array![0, 0, 1, 0, 1, 0, 1];
    ///
    /// // create confusion matrix
    /// let cm = prediction.into_confusion_matrix(&ground_truth);
    ///
    /// // print precision for label 0
    /// println!("{:?}", cm.precision());
    /// ```
    pub fn precision(&self) -> f32 {
        if self.is_binary() {
            self.matrix[(0, 0)] / (self.matrix[(0, 0)] + self.matrix[(1, 0)])
        } else {
            self.split_one_vs_all()
                .into_iter()
                .map(|x| x.precision())
                .sum::<f32>()
                / self.members.len() as f32
        }
    }

    /// Recall score, the number of correct classifications in the first class divided by the
    /// number of classifications in the first class
    ///
    ///
    /// ## Binary confusion matrix
    /// For binary confusion matrices (2x2 size) the recall score is calculated for the first label
    /// and corresponds to
    ///
    /// ```ignore
    /// true-label-1 / (true-label-1 + false-label-2)
    /// ```
    ///
    /// ## Multilabel confusion matrix
    /// For multilabel confusion matrices the recall score is averaged over all classes (also known
    /// as `macro` averaging). A more precise evaluation can be achieved by first splitting the
    /// confusion matrix with `split_one_vs_all` and then applying a different averaging scheme.
    ///
    /// # Example
    ///
    /// ```rust, ignore
    /// // create dummy classes 0 and 1
    /// let prediction = array![0, 1, 1, 1, 0, 0, 1];
    /// let ground_truth = array![0, 0, 1, 0, 1, 0, 1];
    ///
    /// // create confusion matrix
    /// let cm = prediction.into_confusion_matrix(&ground_truth);
    ///
    /// // print recall for label 0
    /// println!("{:?}", cm.recall());
    /// ```
    pub fn recall(&self) -> f32 {
        if self.is_binary() {
            self.matrix[(0, 0)] / (self.matrix[(0, 0)] + self.matrix[(0, 1)])
        } else {
            self.split_one_vs_all()
                .into_iter()
                .map(|x| x.recall())
                .sum::<f32>()
                / self.members.len() as f32
        }
    }

    /// Accuracy score
    ///
    /// The accuracy score is the ratio of correct classifications to all classifications. For
    /// multi-label confusion matrices this is the sum of diagonal entries to the sum of all
    /// entries.
    pub fn accuracy(&self) -> f32 {
        self.matrix.diag().sum() / self.matrix.sum()
    }

    /// F-beta-score
    ///
    /// The F-beta-score averages between precision and recall. It is defined as
    /// ```ignore
    /// (1.0 + b*b) * (precision * recall) / (b * b * precision + recall)
    /// ```
    pub fn f_score(&self, beta: f32) -> f32 {
        let sb = beta * beta;
        let p = self.precision();
        let r = self.recall();

        (1. + sb) * (p * r) / (sb * p + r)
    }

    /// F1-score, this is the F-beta-score for beta=1
    pub fn f1_score(&self) -> f32 {
        self.f_score(1.0)
    }

    /// Matthew Correlation Coefficients
    ///
    /// Estimates the normalized cross-correlation between target and predicted variable. The MCC
    /// is more significant than precision or recall, because all four quadrants are included in
    /// the evaluation. A generalized evaluation for multiple labels is also included.
    pub fn mcc(&self) -> f32 {
        let mut cov_xy = 0.0;
        for k in 0..self.members.len() {
            for l in 0..self.members.len() {
                for m in 0..self.members.len() {
                    cov_xy += self.matrix[(k, k)] * self.matrix[(l, m)];
                    cov_xy -= self.matrix[(k, l)] * self.matrix[(m, k)];
                }
            }
        }

        let sum = self.matrix.sum();
        let sum_over_cols = self.matrix.sum_axis(Axis(0));
        let sum_over_rows = self.matrix.sum_axis(Axis(1));

        let mut cov_xx: f32 = 0.0;
        let mut cov_yy: f32 = 0.0;
        for k in 0..self.members.len() {
            cov_xx += sum_over_rows[k] * (sum - sum_over_rows[k]);
            cov_yy += sum_over_cols[k] * (sum - sum_over_cols[k]);
        }

        cov_xy / cov_xx.sqrt() / cov_yy.sqrt()
    }

    /// Split confusion matrix in N one-vs-all binary confusion matrices
    pub fn split_one_vs_all(&self) -> Vec<ConfusionMatrix<bool>> {
        let sum = self.matrix.sum();

        (0..self.members.len())
            .map(|i| {
                let tp = self.matrix[(i, i)];
                let fp = self.matrix.row(i).sum() - tp;
                let _fn = self.matrix.column(i).sum() - tp;
                let tn = sum - tp - fp - _fn;

                ConfusionMatrix {
                    matrix: array![[tp, fp], [_fn, tn]],
                    members: Array1::from(vec![true, false]),
                }
            })
            .collect()
    }

    /// Split confusion matrix in N*(N-1)/2 one-vs-one binary confusion matrices
    pub fn split_one_vs_one(&self) -> Vec<ConfusionMatrix<bool>> {
        let n = self.members.len();
        let mut cms = Vec::with_capacity(n * (n - 1) / 2);

        for i in 0..n {
            for j in i..n {
                let tp = self.matrix[(i, i)];
                let fp = self.matrix[(i, j)];
                let _fn = self.matrix[(j, i)];
                let tn = self.matrix[(j, j)];

                cms.push(ConfusionMatrix {
                    matrix: array![[tp, fp], [_fn, tn]],
                    members: Array1::from(vec![true, false]),
                });
            }
        }

        cms
    }
}

/// Print a confusion matrix
impl<A: fmt::Display> fmt::Debug for ConfusionMatrix<A> {
    fn fmt(&self, f: &mut fmt::Formatter) -> fmt::Result {
        let len = self.matrix.len_of(Axis(0));
        writeln!(f)?;
<<<<<<< HEAD
        for _ in 0..len * 4 + 1 {
            write!(f, "-")?;
=======
        write!(f, "{: <10}", "classes")?;
        for i in 0..len {
            write!(f, " | {: <10}", self.members[i])?;
>>>>>>> 1b8a19e3
        }
        writeln!(f)?;

        for i in 0..len {
            write!(f, "{: <10}", self.members[i])?;

            for j in 0..len {
                write!(f, " | {: <10}", self.matrix[(i, j)])?;
            }
            writeln!(f)?;
<<<<<<< HEAD
        }

        for _ in 0..len * 4 + 1 {
            write!(f, "-")?;
=======
>>>>>>> 1b8a19e3
        }

        Ok(())
    }
}

/// Classification for multi-label evaluation
///
/// Contains a routine to calculate the confusion matrix, all other scores are derived form it.
pub trait IntoConfusionMatrix<A> {
    fn into_confusion_matrix<'a, T>(self, ground_truth: T) -> ConfusionMatrix<A>
    where
        A: 'a,
        T: IntoNdProducer<Item = &'a A, Dim = Ix1, Output = ArrayView1<'a, A>>;
}

impl<A: Clone + Ord + Hash, D: Data<Elem = A>> IntoConfusionMatrix<A> for ModifiedPrediction<A, D> {
    fn into_confusion_matrix<'a, T>(self, ground_truth: T) -> ConfusionMatrix<A>
    where
        A: 'a,
        T: IntoNdProducer<Item = &'a A, Dim = Ix1, Output = ArrayView1<'a, A>>,
    {
        let ground_truth = ground_truth.into_producer();

        // if we don't have any classes, create a set of predicted labels
        let classes = if self.classes.is_empty() {
            let mut classes = ground_truth
                .iter()
                .chain(self.prediction.iter())
<<<<<<< HEAD
                .copied()
=======
                .cloned()
>>>>>>> 1b8a19e3
                .collect::<Vec<_>>();
            // create a set
            classes.sort();
            classes.dedup();
            classes
        } else {
            self.classes
        };

        // find indices to labels
        let indices = map_prediction_to_idx(&self.prediction, &ground_truth, &classes);

        // count each index tuple in the confusion matrix
        let mut confusion_matrix = Array2::zeros((classes.len(), classes.len()));
        for (i1, i2) in indices.into_iter().filter_map(|x| x) {
            confusion_matrix[(i1, i2)] += *self.weights.get(i1).unwrap_or(&1.0);
        }

        ConfusionMatrix {
            matrix: confusion_matrix,
            members: Array1::from(classes),
        }
    }
}

impl<A: Clone + Ord + Hash, D: Data<Elem = A>> IntoConfusionMatrix<A> for ArrayBase<D, Ix1> {
    fn into_confusion_matrix<'a, T>(self, ground_truth: T) -> ConfusionMatrix<A>
    where
        A: 'a,
        T: IntoNdProducer<Item = &'a A, Dim = Ix1, Output = ArrayView1<'a, A>>,
    {
        let tmp = ModifiedPrediction {
            prediction: self,
            classes: Vec::new(),
            weights: Vec::new(),
        };

        tmp.into_confusion_matrix(ground_truth)
    }
}

impl<A: Clone + Ord + Hash> IntoConfusionMatrix<A> for Vec<A> {
    fn into_confusion_matrix<'a, T>(self, ground_truth: T) -> ConfusionMatrix<A>
    where
        A: 'a,
        T: IntoNdProducer<Item = &'a A, Dim = Ix1, Output = ArrayView1<'a, A>>,
    {
        let tmp = ModifiedPrediction {
            prediction: Array1::from(self),
            classes: Vec::new(),
            weights: Vec::new(),
        };

        tmp.into_confusion_matrix(ground_truth)
    }
}

/*
 * TODO: specialization requires unstable Rust
impl IntoConfusionMatrix<bool, OwnedRepr<bool>> for Array1<bool> {
    fn confusion_matrix(self, ground_truth: &Array1<bool>) -> ConfusionMatrix<bool> {
        let mut confusion_matrix = Array2::zeros((2, 2));
        for result in self.iter().zip(ground_truth.iter()) {
            match result {
                (true, true) => confusion_matrix[(0, 0)] += 1,
                (true, false) => confusion_matrix[(1, 0)] += 1,
                (false, true) => confusion_matrix[(0, 1)] += 1,
                (false, false) => confusion_matrix[(1, 1)] += 1
            }
        }

        ConfusionMatrix {
            matrix: confusion_matrix,
            members: Array::from(vec![true, false])
        }
    }
}*/

/// Integration using the trapezoidal rule.
fn trapezoidal<A: NdFloat>(vals: &[(A, A)]) -> A {
    let mut prev_x = vals[0].0;
    let mut prev_y = vals[0].1;
    let mut integral = A::zero();

    for (x, y) in vals.iter().skip(1) {
        integral += (*x - prev_x) * (prev_y + *y) / A::from(2.0).unwrap();
        prev_x = *x;
        prev_y = *y;
    }
    integral
}

/// A Receiver Operating Characteristic for binary-label classification
///
/// The ROC curve gives insight about the seperability of a binary classification task.
pub struct ReceiverOperatingCharacteristic<A> {
    curve: Vec<(A, A)>,
    thresholds: Vec<A>,
}

impl<A: NdFloat> ReceiverOperatingCharacteristic<A> {
    /// Returns the true-positive, false-positive curve
    pub fn get_curve(&self) -> Vec<(A, A)> {
        self.curve.clone()
    }

    /// Returns the threshold corresponding to each point
    pub fn get_thresholds(&self) -> Vec<A> {
        self.thresholds.clone()
    }

    /// Returns the Area-Under-Curve metric
    pub fn area_under_curve(&self) -> A {
        trapezoidal(&self.curve)
    }
}

/// Classification for binary-labels
///
/// This contains Receiver-Operating-Characterstics curves as these only work for binary
/// classification tasks.
pub trait BinaryClassification<A> {
    fn roc(&self, y: &[bool]) -> ReceiverOperatingCharacteristic<A>;
}

impl<A: NdFloat, D: Data<Elem = A>> BinaryClassification<A> for ArrayBase<D, Ix1> {
    fn roc(&self, y: &[bool]) -> ReceiverOperatingCharacteristic<A> {
        let mut tuples = self
            .iter()
            .zip(y.iter())
            .filter_map(|(a, b)| {
                if *a >= A::zero() {
                    Some((*a, *b))
                } else {
                    None
                }
            })
            .collect::<Vec<(A, bool)>>();

        tuples.sort_unstable_by(&|a: &(A, _), b: &(A, _)| match a.0.partial_cmp(&b.0) {
            Some(ord) => ord,
            None => unreachable!(),
        });

        let (mut tp, mut fp) = (A::zero(), A::zero());
        let mut tps_fps = Vec::new();
        let mut thresholds = Vec::new();
        let mut s0 = A::zero();

        for (s, t) in tuples {
            if s != s0 {
                tps_fps.push((tp, fp));
                thresholds.push(s);
                s0 = s;
            }

            if t {
                tp += A::one();
            } else {
                fp += A::one();
            }
        }
        tps_fps.push((tp, fp));

        let (max_tp, max_fp) = (tp, fp);
        for (tp, fp) in &mut tps_fps {
            *tp /= max_tp;
            *fp /= max_fp;
        }

        ReceiverOperatingCharacteristic {
            curve: tps_fps,
            thresholds,
        }
    }
}
#[cfg(test)]
mod tests {
<<<<<<< HEAD
    use super::{BinaryClassification, Classification, Modify};
=======
    use super::{BinaryClassification, IntoConfusionMatrix, Modify};
>>>>>>> 1b8a19e3
    use approx::{abs_diff_eq, AbsDiffEq};
    use ndarray::{array, Array1, ArrayBase, ArrayView1, Data, Dimension};
    use rand::{distributions::Uniform, Rng};
    use std::borrow::Borrow;

    fn assert_eq_slice<
        A: std::fmt::Debug + PartialEq + AbsDiffEq,
        S: Data<Elem = A>,
        D: Dimension,
    >(
        a: ArrayBase<S, D>,
        b: &[A],
    ) {
<<<<<<< HEAD
        assert_eq_iters(a.iter(), b);
    }

    fn assert_eq_iter<A: std::fmt::Debug + PartialEq + AbsDiffEq + Clone>(
        a: impl Iterator<Item = A>,
        b: &[A],
    ) {
        let v: Vec<A> = a.collect();
        assert_eq_iters(v.iter(), b);
    }

    fn assert_eq_iters<'a, A>(
        a: impl IntoIterator<Item = &'a A>,
        b: impl IntoIterator<Item = &'a A>,
    ) where
        A: 'a + std::fmt::Debug + PartialEq + AbsDiffEq,
=======
        assert_eq_iter(a.iter(), b);
    }

    fn assert_eq_iter<'a, A, B>(a: impl IntoIterator<Item = B>, b: impl IntoIterator<Item = &'a A>)
    where
        A: 'a + std::fmt::Debug + PartialEq + AbsDiffEq,
        B: Borrow<A>,
>>>>>>> 1b8a19e3
    {
        let mut a_iter = a.into_iter();
        let mut b_iter = b.into_iter();
        loop {
            match (a_iter.next(), b_iter.next()) {
                (None, None) => break,
                (Some(a_item), Some(b_item)) => {
<<<<<<< HEAD
                    abs_diff_eq!(a_item, b_item);
=======
                    abs_diff_eq!(a_item.borrow(), b_item);
>>>>>>> 1b8a19e3
                }
                _ => {
                    panic!("assert_eq_iters: iterators had different lengths");
                }
            }
        }
    }

    #[test]
    fn test_confusion_matrix() {
        let predicted = ArrayView1::from(&[0, 1, 0, 1, 0, 1]);
        let ground_truth = ArrayView1::from(&[1, 1, 0, 1, 0, 1]);

        let cm = predicted.into_confusion_matrix(&ground_truth);

        assert_eq_slice(cm.matrix, &[2., 1., 0., 3.]);
    }

    #[test]
    fn test_cm_metrices() {
        let predicted = Array1::from(vec![0, 1, 0, 1, 0, 1]);
        let ground_truth = Array1::from(vec![1, 1, 0, 1, 0, 1]);

        let x = predicted.into_confusion_matrix(&ground_truth);

        abs_diff_eq!(x.accuracy(), 5.0 / 6.0 as f32);
        abs_diff_eq!(
            x.mcc(),
            (2. * 3. - 1. * 0.) / (2.0f32 * 3. * 3. * 4.).sqrt() as f32
        );

        assert_eq_iter(
            x.split_one_vs_all().into_iter().map(|x| x.precision()),
            &[1.0, 3. / 4.],
        );
        assert_eq_iter(
            x.split_one_vs_all().into_iter().map(|x| x.recall()),
            &[2.0 / 3.0, 1.0],
        );
        assert_eq_iter(
            x.split_one_vs_all().into_iter().map(|x| x.f1_score()),
            &[4.0 / 5.0, 6.0 / 7.0],
        );
    }

    #[test]
    fn test_modification() {
        let predicted = array![0, 3, 2, 0, 1, 1, 1, 3, 2, 3];
        let ground_truth = array![0, 2, 3, 0, 1, 2, 1, 2, 3, 2];

        // exclude class 3 from evaluation
        let cm = predicted
            .clone()
            .with_classes(&[0, 1, 2])
            .into_confusion_matrix(&ground_truth);

        assert_eq_slice(cm.matrix, &[2., 0., 0., 0., 2., 1., 0., 0., 0.]);

        // weight errors in class 2 more severe and exclude class 1
        let cm = predicted
            .with_weights(&[1., 2., 1., 1., 1., 2., 1., 2., 1., 2.])
            .with_classes(&[0, 2, 3])
            .into_confusion_matrix(&ground_truth);

        // the false-positive error for label=2 is twice severe here
        assert_eq_slice(cm.matrix, &[2., 0., 0., 0., 0., 4., 0., 3., 0.]);
    }

    #[test]
    fn test_roc_curve() {
        let predicted = ArrayView1::from(&[0.1, 0.3, 0.5, 0.7, 0.8, 0.9]);
        let groundtruth = vec![false, true, false, true, true, true];

        let result = &[
            (0.0, 0.0),  // start
            (0.0, 0.5),  // first item is target=false
            (0.25, 0.5), // second item is target=true, but obviously false
            (0.25, 1.0), // third item is target=false, we reach max false-positive, because all other labels are positive
            (0.5, 1.0),  // the remaining three are target=true
            (0.75, 1.0),
            (1., 1.),
        ];

        let roc = predicted.roc(&groundtruth);
        assert_eq!(roc.get_curve(), result);
    }

    #[test]
    fn test_roc_auc() {
        let predicted = Array1::linspace(0.0, 1.0, 1000);

        let mut rng = rand::thread_rng();
        let range = Uniform::new(0, 2);

        // randomly sample ground truth
        let ground_truth = (0..1000)
            .map(|_| rng.sample(&range) == 1)
            .collect::<Vec<_>>();

        // ROC Area-Under-Curve should be approximately 0.5
        let roc = predicted.roc(&ground_truth);
        assert!((roc.area_under_curve() - 0.5) < 0.04);
    }

    #[test]
    fn split_one_vs_all() {
        let predicted = array![0, 3, 2, 0, 1, 1, 1, 3, 2, 3];
        let ground_truth = array![0, 2, 3, 0, 1, 2, 1, 2, 3, 2];

        // create a confusion matrix
        let cm = predicted.into_confusion_matrix(&ground_truth);

        // split four class confusion matrix into 4 binary confusion matrix
        let n_cm = cm.split_one_vs_all();

        let result: &[&[f32]] = &[
            &[2., 0., 0., 8.], // no misclassification for label=0
            &[2., 1., 0., 7.], // one false-positive for label=1
            &[0., 2., 4., 4.], // two false-positive and four false-negative for label=2
            &[0., 3., 2., 5.], // three false-positive and two false-negative for label=3
        ];

        // compare to result
        n_cm.into_iter()
            .zip(result.iter())
            .for_each(|(x, r)| assert_eq_slice(x.matrix, r))
    }
}<|MERGE_RESOLUTION|>--- conflicted
+++ resolved
@@ -294,14 +294,9 @@
     fn fmt(&self, f: &mut fmt::Formatter) -> fmt::Result {
         let len = self.matrix.len_of(Axis(0));
         writeln!(f)?;
-<<<<<<< HEAD
-        for _ in 0..len * 4 + 1 {
-            write!(f, "-")?;
-=======
         write!(f, "{: <10}", "classes")?;
         for i in 0..len {
             write!(f, " | {: <10}", self.members[i])?;
->>>>>>> 1b8a19e3
         }
         writeln!(f)?;
 
@@ -312,13 +307,6 @@
                 write!(f, " | {: <10}", self.matrix[(i, j)])?;
             }
             writeln!(f)?;
-<<<<<<< HEAD
-        }
-
-        for _ in 0..len * 4 + 1 {
-            write!(f, "-")?;
-=======
->>>>>>> 1b8a19e3
         }
 
         Ok(())
@@ -348,11 +336,7 @@
             let mut classes = ground_truth
                 .iter()
                 .chain(self.prediction.iter())
-<<<<<<< HEAD
-                .copied()
-=======
                 .cloned()
->>>>>>> 1b8a19e3
                 .collect::<Vec<_>>();
             // create a set
             classes.sort();
@@ -531,11 +515,7 @@
 }
 #[cfg(test)]
 mod tests {
-<<<<<<< HEAD
-    use super::{BinaryClassification, Classification, Modify};
-=======
     use super::{BinaryClassification, IntoConfusionMatrix, Modify};
->>>>>>> 1b8a19e3
     use approx::{abs_diff_eq, AbsDiffEq};
     use ndarray::{array, Array1, ArrayBase, ArrayView1, Data, Dimension};
     use rand::{distributions::Uniform, Rng};
@@ -549,24 +529,6 @@
         a: ArrayBase<S, D>,
         b: &[A],
     ) {
-<<<<<<< HEAD
-        assert_eq_iters(a.iter(), b);
-    }
-
-    fn assert_eq_iter<A: std::fmt::Debug + PartialEq + AbsDiffEq + Clone>(
-        a: impl Iterator<Item = A>,
-        b: &[A],
-    ) {
-        let v: Vec<A> = a.collect();
-        assert_eq_iters(v.iter(), b);
-    }
-
-    fn assert_eq_iters<'a, A>(
-        a: impl IntoIterator<Item = &'a A>,
-        b: impl IntoIterator<Item = &'a A>,
-    ) where
-        A: 'a + std::fmt::Debug + PartialEq + AbsDiffEq,
-=======
         assert_eq_iter(a.iter(), b);
     }
 
@@ -574,7 +536,6 @@
     where
         A: 'a + std::fmt::Debug + PartialEq + AbsDiffEq,
         B: Borrow<A>,
->>>>>>> 1b8a19e3
     {
         let mut a_iter = a.into_iter();
         let mut b_iter = b.into_iter();
@@ -582,11 +543,7 @@
             match (a_iter.next(), b_iter.next()) {
                 (None, None) => break,
                 (Some(a_item), Some(b_item)) => {
-<<<<<<< HEAD
-                    abs_diff_eq!(a_item, b_item);
-=======
                     abs_diff_eq!(a_item.borrow(), b_item);
->>>>>>> 1b8a19e3
                 }
                 _ => {
                     panic!("assert_eq_iters: iterators had different lengths");
