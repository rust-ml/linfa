[package]
name = "linfa"
version = "0.1.1"
authors = ["Luca Palmieri <rust@lpalmieri.com>"]
description = "A Machine Learning framework for Rust"
edition = "2018"
license = "MIT/Apache-2.0"

repository = "https://github.com/LukeMathWalker/linfa"
readme = "README.md"

keywords = ["machine-learning", "linfa", "ai", "ml"]
categories = ["algorithms", "mathematics", "science"]

[dependencies]
linfa-clustering = { path = "linfa-clustering", version = "0.1" }
linfa-reduction = { path = "linfa-reduction", version = "0.1" }

[dev-dependencies]
ndarray = { version = "0.13" , features = ["rayon", "serde", "approx"]}
ndarray-rand = "0.11"
rand_isaac = "0.2.0"
ndarray-npy = { version = "0.5", default-features = false }

[workspace]
<<<<<<< HEAD
members = ["linfa-clustering", "linfa-linear"]
=======
members = [
    "linfa-clustering",
    "linfa-reduction"
]
>>>>>>> 74fe683b

[profile.release]
opt-level = 3<|MERGE_RESOLUTION|>--- conflicted
+++ resolved
@@ -23,14 +23,11 @@
 ndarray-npy = { version = "0.5", default-features = false }
 
 [workspace]
-<<<<<<< HEAD
-members = ["linfa-clustering", "linfa-linear"]
-=======
 members = [
     "linfa-clustering",
-    "linfa-reduction"
+    "linfa-reduction",
+    "linfa-linear"
 ]
->>>>>>> 74fe683b
 
 [profile.release]
 opt-level = 3