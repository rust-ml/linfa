use ndarray::{
    stack, Array1, Array2, ArrayBase, ArrayView1, ArrayView2, Axis, Data, Dimension, Ix1, Ix2, RemoveAxis, OwnedRepr, s, ArrayView
};
use rand::{seq::SliceRandom, Rng};
use std::collections::HashMap;

use super::{
    iter::Iter, Dataset, DatasetBase, DatasetView, Float, Label, Records, Targets,
};

/// Iterate over observations
///
/// This function creates an iterator which produces tuples of data points and target value. The
/// iterator runs once for each data point and, while doing so, holds an reference to the owned
/// dataset.
///
/// # Example
/// ```
/// let dataset = linfa_datasets::iris();
///
/// for (x, y) in dataset.iter() {
///     println!("{} => {}", x, y);
/// }
/// ```
impl<F: Float, L: Label> DatasetBase<Array2<F>, Array1<L>> {
    pub fn iter(&self) -> Iter<'_, Array2<F>, Array1<L>> {
        Iter::new(&self.records, &self.targets)
    }
}

impl<R: Records, S> DatasetBase<R, S> {
    /// Create a new dataset from records and targets
    ///
    /// # Example
    ///
    /// ```ignore
    /// let dataset = Dataset::new(records, targets);
    /// ```
    pub fn new(records: R, targets: S) -> DatasetBase<R, S> {
        DatasetBase {
            records,
            targets,
            weights: Vec::new(),
            feature_names: Vec::new(),
        }
    }

    /// Returns reference to targets
    pub fn targets(&self) -> &S {
        &self.targets
    }

    /*/// Return a single target at position `idx`
    pub fn target(&self, idx: usize) -> &S::Elem {
        &self.targets.as_slice()[idx]
    }*/

    /// Returns optionally weights
    pub fn weights(&self) -> Option<&[f32]> {
        if !self.weights.is_empty() {
            Some(&self.weights)
        } else {
            None
        }
    }

    /// Return a single weight
    ///
    /// The weight of the `idx`th observation is returned. If no weight is specified, then all
    /// observations are unweighted with default value `1.0`.
    pub fn weight_for(&self, idx: usize) -> f32 {
        self.weights.get(idx).copied().unwrap_or(1.0)
    }

    /// Returns feature names
    ///
    /// A feature name gives a human-readable string describing the purpose of a single feature.
    /// This allow the reader to understand its purpose while analysing results, for example
    /// correlation analysis or feature importance.
    pub fn feature_names(&self) -> Vec<String> {
        if !self.feature_names.is_empty() {
            self.feature_names.clone()
        } else {
            (0..self.records.nfeatures())
                .map(|idx| format!("feature-{}", idx))
                .collect()
        }
    }

    /// Return records of a dataset
    ///
    /// The records are data points from which predictions are made. This functions returns a
    /// reference to the record field.
    pub fn records(&self) -> &R {
        &self.records
    }

    /// Updates the records of a dataset
    ///
    /// This function overwrites the records in a dataset. It also invalidates the weights and
    /// feature names.
    pub fn with_records<T: Records>(self, records: T) -> DatasetBase<T, S> {
        DatasetBase {
            records,
            targets: self.targets,
            weights: Vec::new(),
            feature_names: Vec::new(),
        }
    }

    /// Updates the targets of a dataset
    ///
    /// This function overwrites the targets in a dataset.
    pub fn with_targets<T: Targets>(self, targets: T) -> DatasetBase<R, T> {
        DatasetBase {
            records: self.records,
            targets,
            weights: self.weights,
            feature_names: self.feature_names,
        }
    }

    /// Updates the weights of a dataset
    pub fn with_weights(mut self, weights: Vec<f32>) -> DatasetBase<R, S> {
        self.weights = weights;

        self
    }

    /// Updates the feature names of a dataset
    pub fn with_feature_names<I: Into<String>>(mut self, names: Vec<I>) -> DatasetBase<R, S> {
        let feature_names = names.into_iter().map(|x| x.into()).collect();

        self.feature_names = feature_names;

        self
    }
}

/// Map targets with a function
///
/// # Example
///
/// ```
/// let dataset = linfa_datasets::winequality()
///     .map_targets(|x| *x > 6);
///
/// // dataset has now boolean targets
/// println!("{:?}", dataset.targets());
/// ```
///
/// # Returns
///
/// A modified dataset with new target type.
///
impl<F: Float, R: Records<Elem = F>, T: Targets> DatasetBase<R, T> {
    pub fn map_targets<S, G: FnMut(&T::Elem) -> S>(self, fnc: G) -> DatasetBase<R, Array1<S>> {
        let DatasetBase {
            records,
            targets,
            weights,
            feature_names,
            ..
        } = self;

        let new_targets = targets.as_slice().iter().map(fnc).collect::<Vec<S>>();
        let new_targets = Array1::from_shape_vec(new_targets.len(), new_targets).unwrap();

        DatasetBase {
            records,
            targets: new_targets,
            weights,
            feature_names,
        }
    }
}

#[allow(clippy::type_complexity)]
impl<F: Float, T: Targets, D: Data<Elem = F>> DatasetBase<ArrayBase<D, Ix2>, T> {
    /// Split dataset into two disjoint chunks
    ///
    /// This function splits the observations in a dataset into two disjoint chunks. The splitting
    /// threshold is calculated with the `ratio`. For example a ratio of `0.9` allocates 90% to the
    /// first chunks and 10% to the second. This is often used in training, validation splitting
    /// procedures.
    pub fn split_with_ratio_view(
        &self,
        ratio: f32,
    ) -> (DatasetView<F, T::Elem>, DatasetView<F, T::Elem>) {
        let n = (self.observations() as f32 * ratio).ceil() as usize;
        let (first, second) = self.records.view().split_at(Axis(0), n);
        let targets = self.targets().as_slice();
        let (first_targets, second_targets) = (
            ArrayView1::from(&targets[..n]),
            ArrayView1::from(&targets[n..]),
        );
        let dataset1 = DatasetBase::new(first, first_targets);
        let dataset2 = DatasetBase::new(second, second_targets);
        (dataset1, dataset2)
    }

    /// Creates a view of a dataset
    pub fn view(&self) -> DatasetView<F, T::Elem> {
        let records = self.records().view();
        let targets = ArrayView1::from(self.targets.as_slice());
        DatasetBase::new(records, targets)
    }
}

impl<F: Float, L: Label, T: Targets<Elem = L>, D: Data<Elem = F>> DatasetBase<ArrayBase<D, Ix2>, T> {
    /// Produce N boolean targets from multi-class targets
    ///
    /// Some algorithms (like SVM) don't support multi-class targets. This function splits a
    /// dataset into multiple binary target view of the same dataset.
    pub fn one_vs_all(&self) -> Vec<DatasetBase<ArrayView2<'_, F>, Array1<bool>>> {
        let targets = self.targets().try_single_target().unwrap();

        self.labels()
            .into_iter()
            .map(|label| {
                let targets = targets
                    .iter()
                    .map(|x| x == &label)
                    .collect();

                DatasetBase::new(self.records().view(), targets)
            })
            .collect()
    }
}

impl<L: Label, R: Records, S: Targets<Elem = L>> DatasetBase<R, S> {
    /// Calculates label frequencies from a dataset while masking certain samples.
    ///
    /// ### Parameters
    ///
    /// * `mask`: a boolean array that specifies which samples to include in the count
    ///
    /// ### Returns
    ///
    /// A mapping of the Dataset's samples to their frequencies
    pub fn frequencies_with_mask(&self, mask: &[bool]) -> HashMap<&L, f32> {
        let mut freqs = HashMap::new();

        for (elm, val) in self
            .targets
            .as_slice()
            .iter()
            .enumerate()
            .filter(|(i, _)| mask[*i])
            .map(|(i, x)| (x, self.weight_for(i)))
        {
            *freqs.entry(elm).or_insert(0.0) += val;
        }

        freqs
    }
}

impl<F: Float, D: Data<Elem = F>, I: Dimension> From<ArrayBase<D, I>>
    for DatasetBase<ArrayBase<D, I>, ()>
{
    fn from(records: ArrayBase<D, I>) -> Self {
        DatasetBase {
            records,
            targets: (),
            weights: Vec::new(),
            feature_names: Vec::new(),
        }
    }
}

impl<F: Float, T: Targets, D: Data<Elem = F>, I: Dimension> From<(ArrayBase<D, I>, T)>
    for DatasetBase<ArrayBase<D, I>, T>
{
    fn from(rec_tar: (ArrayBase<D, I>, T)) -> Self {
        DatasetBase {
            records: rec_tar.0,
            targets: rec_tar.1,
            weights: Vec::new(),
            feature_names: Vec::new(),
        }
    }
}

<<<<<<< HEAD
impl<'b, F: Float, E: Copy + 'b, D: Data<Elem = F>, S: Data<Elem = E>, I: Dimension + RemoveAxis> DatasetBase<ArrayBase<D, Ix2>, ArrayBase<S, I>> {
=======
impl<F: Float, E: Copy> Dataset<F, E> {
    /// Apply bootstrapping by sampling with replacement
    ///
    /// Bootstrap aggregating is used for sub-sample generation and improves the accuracy and
    /// stability of machine learning algorithms. It samples data uniformly with replacement and
    /// generates datasets where observations may be shared.
    ///
    /// # Parameters
    ///
    ///  * `num_samples`: The number of samples per bootstrap
    ///  * `rng`: The random number generator used in the sampling procedure
    ///
    ///  # Returns
    ///
    ///  An infinite Iterator yielding at each step a new bootstrapped dataset
    ///
>>>>>>> f911065b
    pub fn bootstrap<'a, R: Rng>(
        &'a self,
        num_samples: usize,
        rng: &'a mut R,
    ) -> impl Iterator<Item = DatasetBase<Array2<F>, ArrayBase<OwnedRepr<E>, I>>> + 'a {
        std::iter::repeat(()).map(move |_| {
            // sample with replacement
            let indices = (0..num_samples)
                .map(|_| rng.gen_range(0, self.observations()))
                .collect::<Vec<_>>();

            let records = self.records().select(Axis(0), &indices);
            let targets = self.targets().select(Axis(0), &indices);

            DatasetBase::new(records, targets)
        })
    }

    /// Produces a shuffled version of the current Dataset.
    ///
    /// ### Parameters
    ///
    /// * `rng`: the random number generator that will be used to shuffle the samples
    ///
    /// ### Returns
    ///
    /// A new shuffled version of the current Dataset
    pub fn shuffle<R: Rng>(self, rng: &mut R) -> DatasetBase<Array2<F>, ArrayBase<OwnedRepr<E>, I>> {
        let mut indices = (0..(&self).observations()).collect::<Vec<_>>();
        indices.shuffle(&mut rng);

        let records = (&self).records().select(Axis(0), &indices);
        let targets = (&self).targets().select(Axis(0), &indices);

        DatasetBase::new(records, targets)
    }

    /*/// Split dataset into two disjoint chunks
    ///
    /// This function splits the observations in a dataset into two disjoint chunks. The splitting
    /// threshold is calculated with the `ratio`. If the input Dataset contains `n` samples then the
    /// two new Datasets will have respectively `n * ratio` and `n - (n*ratio)` samples.
    /// For example a ratio of `0.9` allocates 90% to the
    /// first chunks and 10% to the second. This is often used in training, validation splitting
    /// procedures.
    ///
    /// ### Parameters
    ///
    /// * `ratio`: the ratio of samples in the input Dataset to include in the first output one
    ///
    /// ### Returns
    ///  
    /// The input Dataset split into two according to the input ratio.
    pub fn split_with_ratio(mut self, ratio: f32) -> (Self, Self) {
        let nfeatures = self.records.ncols();
        let npoints = self.records.nrows();
        let n = (npoints as f32 * ratio).ceil() as usize;

        /*// split records into two disjoint arrays
        let mut array_buf = self.records.into_raw_vec();
        let second_array_buf = array_buf.split_off(n * nfeatures);

        let first = Array2::from_shape_vec((n, nfeatures), array_buf).unwrap();
        let second = Array2::from_shape_vec((npoints - n, nfeatures), second_array_buf).unwrap();

        // split targets into two disjoint Vec
        let mut array_buf = self.targets.into_raw_vec();
        let second_array_buf = array_buf.split_off(n);

        let first_targets = Array1::from_shape_vec(n, array_buf).unwrap();
        let second_targets = Array1::from_shape_vec(npoints - n, second_array_buf).unwrap();

        // split weights into two disjoint Vec
        let second_weights = if self.weights.len() == npoints {
            self.weights.split_off(n)
        } else {
            vec![]
        };

        // create new datasets with attached weights
        let dataset1 = Dataset::new(first, first_targets).with_weights(self.weights);
        let dataset2 = Dataset::new(second, second_targets).with_weights(second_weights);
        (dataset1, dataset2)*/

        let (r1, r2) = self.records.multi_slice_move((s![..n], s![n..]));
        let
    }*/

    /// Performs K-folding on the dataset.
    /// The dataset is divided into `k` "fold", each containing
    /// `(dataset size)/k` samples, used to generate `k` training-validation
    /// dataset pairs. Each pair contains a validation `Dataset` with `k` samples,
    ///  the ones contained in the i-th fold, and a training `Dataset` composed by the
    /// union of all the samples in the remaining folds.
    ///
    /// ### Parameters
    ///
    /// * `k`: the number of folds to apply
    ///
    /// ### Returns
    ///
    /// A vector of `k` training-validation Dataset pairs.
    ///
    /// ### Example
    ///
    /// ```rust
    /// use linfa::dataset::DatasetView;
    /// use ndarray::{arr1, arr2};
    ///
    /// let records = arr2(&[[1.,1.], [2.,1.], [3.,2.], [4.,1.],[5., 3.], [6.,2.]]);
    /// let targets = arr1(&[1, 1, 0, 1, 0, 0]);
    ///
    /// let dataset : DatasetView<f64, usize> = DatasetView::new(records.view(), targets.view());
    /// let accuracies = dataset.fold(3).into_iter().map(|(train, valid)| {
    ///     // Here you can train your model and perform validation
    ///     
    ///     // let model = params.fit(&dataset);
    ///     // let predi = model.predict(&valid);
    ///     // predi.confusion_matrix(&valid).accuracy()  
    /// });
    /// ```
    ///  
    pub fn fold(&self, k: usize) -> Vec<(DatasetBase<Array2<F>, ArrayBase<OwnedRepr<E>, I>>, DatasetBase<Array2<F>, ArrayBase<OwnedRepr<E>, I>>)> {
        let fold_size = self.targets().len() / k;
        let mut res = Vec::new();

        // Generates all k folds of records and targets
        let mut records_chunks: Vec<_> =
            self.records.axis_chunks_iter(Axis(0), fold_size).collect();
        let mut targets_chunks: Vec<_> =
            self.targets.axis_chunks_iter(Axis(0), fold_size).collect();

        // For each iteration, take the first chunk for both records and targets as the validation set and
        // stack all the other chunks to create the training set. In the end swap the first chunk with the
        // one in the next index so that it is ready for the next iteration
        for i in 0..k {
            let remaining_records = stack(Axis(0), &records_chunks.as_slice()[1..]).unwrap();
            let remaining_targets = stack(Axis(0), &targets_chunks.as_slice()[1..]).unwrap();

            res.push((
                // training
                DatasetBase::new(remaining_records, remaining_targets),
                // validation
                DatasetBase::new(
                    records_chunks[0].into_owned(),
                    targets_chunks[0].into_owned(),
                ),
            ));

            // swap
            if i < k - 1 {
                records_chunks.swap(0, i + 1);
                targets_chunks.swap(0, i + 1);
            }
        }
        res
    }

    pub fn axis_chunks_iter(
        &'b self,
        axis: Axis,
        chunk_size: usize,
    ) -> impl Iterator<Item = DatasetBase<ArrayView2<F>, ArrayView<E, I>>> {
        self.records()
            .axis_chunks_iter(axis, chunk_size)
            .zip(self.targets().axis_chunks_iter(axis, chunk_size))
            .map(|(rec, tar)| DatasetBase::new(rec, tar))
    }

    /*/// Allows to perform k-folding cross validation on fittable algorithms.
    ///
    /// Given in input a dataset, a value of k and the desired params for the fittable
    /// algorithm, returns an iterator over the k trained models and the
    /// associated validation set.
    ///
    /// The models are trained according to a closure specified
    /// as an input.
    ///
    /// ## Parameters
    ///
    /// - `k`: the number of folds to apply to the dataset
    /// - `params`: the desired parameters for the fittable algorithm at hand
    /// - `fit_closure`: a closure of the type `(params, training_data) -> fitted_model`
    /// that will be used to produce the trained model for each fold. The training data given in input
    /// won't outlive the closure.
    ///
    /// ## Returns
    ///
    /// An iterator over couples `(trained_model, validation_set)`.
    ///
    /// ## Panics
    ///
    /// This method will panic for any of the following three reasons:
    ///
    /// - The value of `k` provided is not positive;
    /// - The value of `k` provided is greater than the total number of samples in the dataset;
    /// - The dataset's data is not stored contiguously and in standard order;
    ///
    /// ## Example
    /// ```rust
    /// use linfa::traits::Fit;
    /// use linfa::dataset::{Dataset, DatasetView};
    /// use ndarray::{array, ArrayView1, ArrayView2};
    ///
    /// struct MockFittable {}
    ///
    /// struct MockFittableResult {
    ///     mock_var: usize,
    /// }
    ///
    /// impl<'a> Fit<'a, ArrayView2<'a, f64>, ArrayView1<'a, f64>> for MockFittable {
    ///     type Object = MockFittableResult;
    ///
    ///     fn fit(&self, training_data: &DatasetView<f64, f64>) -> Self::Object {
    ///         MockFittableResult { mock_var: training_data.targets().dim()}
    ///     }
    /// }
    ///
    /// let records = array![[1.,1.], [2.,2.], [3.,3.], [4.,4.], [5.,5.]];
    /// let targets = array![1.,2.,3.,4.,5.];
    /// let mut dataset: Dataset<f64, f64> = (records, targets).into();
    /// let params = MockFittable {};
    ///
    ///for (model,validation_set) in dataset.iter_fold(5, |v| params.fit(&v)){
    ///     // Here you can use `model` and `validation_set` to
    ///     // assert the performance of the chosen algorithm
    /// }
    /// ```
    pub fn iter_fold<'a, O: 'a, C: 'a + Fn(DatasetView<F, E>) -> O>(
        &'a mut self,
        k: usize,
        fit_closure: C,
    ) -> impl Iterator<Item = (O, DatasetView<F, E>)> + 'a {
        assert!(k > 0);
        assert!(k <= self.targets.len());
        let samples_count = self.targets().len();
        let fold_size = samples_count / k;

        let features = self.records.dim().1;

        let mut records_sl = self.records.as_slice_mut().unwrap();
        let mut targets_sl = self.targets.as_slice_mut().unwrap();

        let mut objs: Vec<O> = Vec::new();

        for i in 0..k {
            assist_swap_array2(&mut records_sl, i, fold_size, features);
            assist_swap_array1(&mut targets_sl, i, fold_size);

            let train = DatasetView::new(
                ArrayView2::from_shape(
                    (samples_count - fold_size, features),
                    records_sl.split_at(fold_size * features).1,
                )
                .unwrap(),
                ArrayView1::from_shape(samples_count - fold_size, targets_sl.split_at(fold_size).1)
                    .unwrap(),
            );

            let obj = fit_closure(train);
            objs.push(obj);

            assist_swap_array2(&mut records_sl, i, fold_size, features);
            assist_swap_array1(&mut targets_sl, i, fold_size);
        }
        objs.into_iter()
            .zip(self.axis_chunks_iter(Axis(0), fold_size))
    }*/
}

fn assist_swap_array1<E>(slice: &mut [E], index: usize, fold_size: usize) {
    if index == 0 {
        return;
    }
    let start = fold_size * index;
    let (first_s, second_s) = slice.split_at_mut(start);
    let (mut fold, _) = second_s.split_at_mut(fold_size);
    first_s[..fold_size].swap_with_slice(&mut fold);
}

fn assist_swap_array2<F>(slice: &mut [F], index: usize, fold_size: usize, features: usize) {
    if index == 0 {
        return;
    }
    let adj_fold_size = fold_size * features;
    let start = adj_fold_size * index;
    let (first_s, second_s) = slice.split_at_mut(start);
    let (mut fold, _) = second_s.split_at_mut(adj_fold_size);
    first_s[..fold_size * features].swap_with_slice(&mut fold);
}

impl<'a, F: Float, E: Copy> DatasetView<'a, F, E> {
<<<<<<< HEAD
    /*pub fn bootstrap<R: Rng>(
=======
    /// Apply bootstrapping by sampling with replacement
    ///
    /// Bootstrap aggregating is used for sub-sample generation and improves the accuracy and
    /// stability of machine learning algorithms. It samples data uniformly with replacement and
    /// generates datasets where observations may be shared.
    ///
    /// # Parameters
    ///
    ///  * `num_samples`: The number of samples per bootstrap
    ///  * `rng`: The random number generator used in the sampling procedure
    ///
    ///  # Returns
    ///
    ///  An infinite Iterator yielding at each step a new bootstrapped dataset
    ///
    pub fn bootstrap<R: Rng>(
>>>>>>> f911065b
        &'a self,
        num_samples: usize,
        rng: &'a mut R,
    ) -> impl Iterator<Item = Dataset<F, E>> + 'a {
        std::iter::repeat(()).map(move |_| {
            // sample with replacement
            let indices = (0..num_samples)
                .map(|_| rng.gen_range(0, self.observations()))
                .collect::<Vec<_>>();

            let records = self.records().select(Axis(0), &indices);
            let targets = indices
                .iter()
                .map(|x| self.targets[*x])
                .collect::<ArrayBase<_, Ix1>>();

            Dataset::new(records, targets)
        })
    }*/

    /*
    /// Produces a shuffled version of the current Dataset.
    ///
    /// ### Parameters
    ///
    /// * `rng`: the random number generator that will be used to shuffle the samples
    ///
    /// ### Returns
    ///
    /// A new shuffled version of the current Dataset
    pub fn shuffle<R: Rng>(&self, mut rng: &mut R) -> Dataset<F, E> {
        let mut indices = (0..(&self).observations()).collect::<Vec<_>>();
        indices.shuffle(&mut rng);

        let records = (&self).records().select(Axis(0), &indices);
        let targets = indices
            .iter()
            .map(|x| (self).targets[*x])
            .collect::<Array1<_>>();

        DatasetBase::new(records, targets)
    }*/


    pub fn to_owned(&self) -> Dataset<F, E> {
        (self.records().to_owned(), self.targets.to_owned()).into()
    }
}<|MERGE_RESOLUTION|>--- conflicted
+++ resolved
@@ -283,10 +283,7 @@
     }
 }
 
-<<<<<<< HEAD
 impl<'b, F: Float, E: Copy + 'b, D: Data<Elem = F>, S: Data<Elem = E>, I: Dimension + RemoveAxis> DatasetBase<ArrayBase<D, Ix2>, ArrayBase<S, I>> {
-=======
-impl<F: Float, E: Copy> Dataset<F, E> {
     /// Apply bootstrapping by sampling with replacement
     ///
     /// Bootstrap aggregating is used for sub-sample generation and improves the accuracy and
@@ -302,7 +299,6 @@
     ///
     ///  An infinite Iterator yielding at each step a new bootstrapped dataset
     ///
->>>>>>> f911065b
     pub fn bootstrap<'a, R: Rng>(
         &'a self,
         num_samples: usize,
@@ -595,9 +591,7 @@
 }
 
 impl<'a, F: Float, E: Copy> DatasetView<'a, F, E> {
-<<<<<<< HEAD
     /*pub fn bootstrap<R: Rng>(
-=======
     /// Apply bootstrapping by sampling with replacement
     ///
     /// Bootstrap aggregating is used for sub-sample generation and improves the accuracy and
@@ -614,7 +608,6 @@
     ///  An infinite Iterator yielding at each step a new bootstrapped dataset
     ///
     pub fn bootstrap<R: Rng>(
->>>>>>> f911065b
         &'a self,
         num_samples: usize,
         rng: &'a mut R,
