--- conflicted
+++ resolved
@@ -1,8 +1,4 @@
-<<<<<<< HEAD
-use linfa::Float;
-=======
 use linfa::{prelude::*, Float};
->>>>>>> 473e7dde
 use linfa_nn::{distance::Distance, NearestNeighbour};
 #[cfg(feature = "serde")]
 use serde_crate::{Deserialize, Serialize};
@@ -17,29 +13,6 @@
 /// The set of hyperparameters that can be specified for the execution of
 /// the [DBSCAN algorithm](struct.Dbscan.html).
 pub struct DbscanHyperParams<F: Float, D: Distance<F>, N: NearestNeighbour> {
-<<<<<<< HEAD
-    /// Distance between points for them to be considered neighbours.
-    tolerance: F,
-    /// Minimum number of neighboring points a point needs to have to be a core
-    /// point and not a noise point.
-    min_points: usize,
-    /// Distance metric used in the DBSCAN calculation
-    dist_fn: D,
-    /// Nearest neighbour algorithm used for range queries
-    nn_impl: N,
-}
-
-/// Helper struct used to construct a set of hyperparameters for [DBSCAN algorithm](struct.Dbscan.html).
-pub struct DbscanHyperParamsBuilder<F: Float, D: Distance<F>, N: NearestNeighbour> {
-    pub(crate) tolerance: F,
-    pub(crate) min_points: usize,
-    pub(crate) dist_fn: D,
-    pub(crate) nn_impl: N,
-}
-
-impl<F: Float, D: Distance<F>, N: NearestNeighbour> DbscanHyperParamsBuilder<F, D, N> {
-    /// Distance between points for them to be considered neighbours.
-=======
     pub(crate) tolerance: F,
     pub(crate) min_points: usize,
     pub(crate) dist_fn: D,
@@ -71,7 +44,6 @@
     }
 
     /// Set the tolerance
->>>>>>> 473e7dde
     pub fn tolerance(mut self, tolerance: F) -> Self {
         self.0.tolerance = tolerance;
         self
@@ -83,37 +55,7 @@
         self
     }
 
-<<<<<<< HEAD
-    /// Nearest neighbour algorithm used for range queries
-    pub fn nn_impl(mut self, nn_impl: N) -> Self {
-        self.nn_impl = nn_impl;
-        self
-    }
 
-    /// Distance metric used in the DBSCAN calculation
-    pub fn dist_fn(mut self, dist_fn: D) -> Self {
-        self.dist_fn = dist_fn;
-        self
-    }
-
-    /// Return an instance of `DbscanHyperParams` after having performed
-    /// validation checks on all hyperparameters.
-    ///
-    /// **Panics** if any of the validation checks fail.
-    pub fn build(self) -> DbscanHyperParams<F, D, N> {
-        if self.tolerance <= F::zero() {
-            panic!("`tolerance` must be greater than 0!");
-        }
-        // There is always at least one neighbor to a point (itself)
-        if self.min_points <= 1 {
-            panic!("`min_points` must be greater than 1!");
-        }
-        DbscanHyperParams {
-            tolerance: self.tolerance,
-            min_points: self.min_points,
-            nn_impl: self.nn_impl,
-            dist_fn: self.dist_fn,
-=======
     /// Set the distance metric
     pub fn dist_fn(mut self, dist_fn: D) -> Self {
         self.0.dist_fn = dist_fn;
@@ -134,16 +76,11 @@
             Err(DbscanParamsError::Tolerance)
         } else {
             Ok(&self.0)
->>>>>>> 473e7dde
         }
     }
 }
 
-<<<<<<< HEAD
-impl<F: Float, D: Distance<F>, N: NearestNeighbour> DbscanHyperParams<F, D, N> {
-    /// Two points are considered neighbors if the euclidean distance between
-    /// them is below the tolerance
-=======
+
     fn check(self) -> Result<Self::Checked, Self::Error> {
         self.check_ref()?;
         Ok(self.0)
@@ -152,7 +89,6 @@
 
 impl<F: Float, D: Distance<F>, N: NearestNeighbour> DbscanHyperParams<F, D, N> {
     /// Nearest neighbour algorithm used for range queries
->>>>>>> 473e7dde
     pub fn tolerance(&self) -> F {
         self.tolerance
     }
@@ -169,10 +105,6 @@
     }
 
     /// Nearest neighbour algorithm used for range queries
-<<<<<<< HEAD
-    pub fn nn_impl(&self) -> &N {
-        &self.nn_impl
-=======
     pub fn nn_algo(&self) -> &N {
         &self.nn_algo
     }
@@ -198,6 +130,5 @@
             .tolerance(3.3)
             .check();
         assert!(matches!(res, Err(DbscanParamsError::MinPoints)));
->>>>>>> 473e7dde
     }
 }