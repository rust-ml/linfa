--- conflicted
+++ resolved
@@ -1,10 +1,7 @@
 use linfa::Float;
 use ndarray::{aview1, ArrayBase, Data, Ix2};
-<<<<<<< HEAD
-=======
 #[cfg(feature = "serde")]
 use serde_crate::{Deserialize, Serialize};
->>>>>>> 473e7dde
 
 use crate::{
     distance::Distance, BuildError, NearestNeighbour, NearestNeighbourIndex, NnError, Point,
@@ -99,14 +96,11 @@
 /// Unlike other `NearestNeighbour` implementations, `KdTree` requires that points be laid out
 /// contiguously in memory and will panic otherwise.
 #[derive(Default, Clone, Debug)]
-<<<<<<< HEAD
-=======
 #[cfg_attr(
     feature = "serde",
     derive(Serialize, Deserialize),
     serde(crate = "serde_crate")
 )]
->>>>>>> 473e7dde
 pub struct KdTree;
 
 impl KdTree {
