--- conflicted
+++ resolved
@@ -4,44 +4,8 @@
 
 jobs:
   testing:
-<<<<<<< HEAD
-    name: testing
-    runs-on: ubuntu-18.04
-    strategy:
-      fail-fast: false
-      matrix:
-        toolchain:
-          - 1.54.0
-          - stable
-
-    steps:
-      - name: Checkout sources
-        uses: actions/checkout@v2
-
-      - name: Install toolchain
-        uses: actions-rs/toolchain@v1
-        with:
-          profile: minimal
-          toolchain: ${{ matrix.toolchain }}
-          override: true
-
-      - name: Run cargo test
-        uses: actions-rs/cargo@v1
-        with:
-          command: test
-          args: --workspace
-
-  testing-blas:
-    name: testing with BLAS
-    runs-on: ubuntu-18.04
-    container:
-      image: rustmath/mkl-rust:1.43.0
-      options: --security-opt seccomp=unconfined
-=======
     name: testing-${{ matrix.toolchain }}-${{ matrix.os }}
     runs-on: ${{ matrix.os }}
-    if: github.event.pull_request.draft == false
->>>>>>> 6168a900
     strategy:
       fail-fast: false
       matrix:
@@ -63,19 +27,38 @@
           toolchain: ${{ matrix.toolchain }}
           override: true
 
-<<<<<<< HEAD
+      - name: Run cargo test
+        uses: actions-rs/cargo@v1
+        with:
+          command: test
+          args: --workspace --exclude linfa-reduction #TODO remove exclusion once no-BLAS is fixed for linfa-reduction
+
+  testing-blas:
+    name: testing-with-BLAS-${{ matrix.toolchain }}-${{ matrix.os }}
+    runs-on: ${{ matrix.os }}
+    strategy:
+      fail-fast: false
+      matrix:
+        toolchain:
+          - 1.54.0
+          - stable
+        os:
+          - ubuntu-18.04
+          - windows-2019
+
+    steps:
+      - name: Checkout sources
+        uses: actions/checkout@v2
+
+      - name: Install toolchain
+        uses: actions-rs/toolchain@v1
+        with:
+          profile: minimal
+          toolchain: ${{ matrix.toolchain }}
+          override: true
+
       - name: Run cargo test with BLAS enabled
         uses: actions-rs/cargo@v1
         with:
           command: test
-          args: --workspace --features intel-mkl-system,linfa-clustering/blas,linfa-ica/blas,linfa-reduction/blas,linfa-linear/blas,linfa-preprocessing/blas,linfa-pls/blas,linfa-elasticnet/blas
-=======
-      - name: Log active toolchain
-        run: rustup show
-
-      - name: Run cargo test in release mode
-        uses: actions-rs/cargo@v1
-        with:
-          command: test
-          args: --all --release --features intel-mkl-static
->>>>>>> 6168a900
+          args: --workspace --features intel-mkl-system,linfa-clustering/blas,linfa-ica/blas,linfa-reduction/blas,linfa-linear/blas,linfa-preprocessing/blas,linfa-pls/blas,linfa-elasticnet/blas