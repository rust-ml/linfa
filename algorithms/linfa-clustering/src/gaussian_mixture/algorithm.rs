use crate::gaussian_mixture::errors::{GmmError, Result};
use crate::gaussian_mixture::hyperparameters::{GmmCovarType, GmmHyperParams, GmmInitMethod};
use crate::k_means::KMeans;
use linfa::{
    dataset::{WithLapack, WithoutLapack},
    prelude::*,
    DatasetBase, Float,
};
use ndarray::{s, Array, Array1, Array2, Array3, ArrayBase, Axis, Data, Ix2, Ix3, Zip};
use ndarray_linalg::{cholesky::*, triangular::*, Lapack, Scalar};
use ndarray_rand::rand::Rng;
use ndarray_rand::rand::SeedableRng;
use ndarray_rand::rand_distr::Uniform;
use ndarray_rand::RandomExt;
use ndarray_stats::QuantileExt;
use rand_isaac::Isaac64Rng;
#[cfg(feature = "serde")]
use serde_crate::{Deserialize, Serialize};

#[cfg_attr(
    feature = "serde",
    derive(Serialize, Deserialize),
    serde(crate = "serde_crate")
)]
/// Gaussian Mixture Model (GMM) aims at clustering a dataset by finding normally
/// distributed sub datasets (hence the Gaussian Mixture name) .
///
/// GMM assumes all the data points are generated from a mixture of a number K
/// of Gaussian distributions with certain parameters.
/// Expectation-maximization (EM) algorithm is used to fit the GMM to the dataset
/// by parameterizing the weight, mean, and covariance of each cluster distribution.
///
/// This implementation is a port of the [scikit-learn 0.23.2 Gaussian Mixture](https://scikit-learn.org)
/// implementation.
///
/// ## The algorithm  
///
/// The general idea is to maximize the likelihood (equivalently the log likelihood)
/// that is maximising the probability that the dataset is drawn from our mixture of normal distributions.
///
/// After an initialization step which can be either from random distribution or from the result
/// of the [KMeans](struct.KMeans.html) algorithm (which is the default value of the `init_method` parameter).
/// The core EM iterative algorithm for Gaussian Mixture is a fixed-point two-step algorithm:
///
/// 1. Expectation step: compute the expectation of the likelihood of the current gaussian mixture model wrt the dataset.
/// 2. Maximization step: update the gaussian parameters (weigths, means and covariances) to maximize the likelihood.
///
/// We stop iterating when there is no significant gaussian parameters change (controlled by the `tolerance` parameter) or
/// if we reach a max number of iterations (controlled by `max_n_iterations` parameter)
/// As the initialization of the algorithm is subject to randomness, several initializations are performed (controlled by
/// the `n_runs` parameter).   
///
/// ## Tutorial
///
/// Let's do a walkthrough of a training-predict-save example.
///
/// ```rust, ignore
/// use linfa::DatasetBase;
/// use linfa::traits::{Fit, PredictInplace};
/// use linfa_clustering::{GmmHyperParams, GaussianMixtureModel, generate_blobs};
/// use ndarray::{Axis, array, s, Zip};
/// use ndarray_rand::rand::SeedableRng;
/// use rand_isaac::Isaac64Rng;
/// use approx::assert_abs_diff_eq;
///
/// let mut rng = Isaac64Rng::seed_from_u64(42);
/// let expected_centroids = array![[0., 1.], [-10., 20.], [-1., 10.]];
/// let n = 200;
///
/// // We generate a dataset from points normally distributed around some distant centroids.  
/// let dataset = DatasetBase::from(generate_blobs(n, &expected_centroids, &mut rng));
///
/// // Our GMM is expected to have a number of clusters equals the number of centroids
/// // used to generate the dataset
/// let n_clusters = expected_centroids.len_of(Axis(0));
///
/// // We fit the model from the dataset setting some options
/// let gmm = GaussianMixtureModel::params(n_clusters)
///             .with_n_runs(10)
///             .with_tolerance(1e-4)
///             .with_rng(rng)
///             .fit(&dataset).expect("GMM fitting");
///
/// // Then we can get dataset membership information, targets contain **cluster indexes**
/// // corresponding to the cluster infos in the list of GMM means and covariances
/// let blobs_dataset = gmm.predict(dataset);
/// let DatasetBase {
///     records: _blobs_records,
///     targets: blobs_targets,
///     ..
/// } = blobs_dataset;
/// println!("GMM means = {:?}", gmm.means());
/// println!("GMM covariances = {:?}", gmm.covariances());
/// println!("GMM membership = {:?}", blobs_targets);
///
/// // We can also get the nearest cluster for a new point
/// let new_observation = DatasetBase::from(array![[-9., 20.5]]);
/// // Predict returns the **index** of the nearest cluster
/// let dataset = gmm.predict(new_observation);
/// // We can retrieve the actual centroid of the closest cluster using `.centroids()` (alias of .means())
/// let closest_centroid = &gmm.centroids().index_axis(Axis(0), dataset.targets()[0]);
/// ```
#[derive(Debug, PartialEq)]
pub struct GaussianMixtureModel<F: Float> {
    covar_type: GmmCovarType,
    weights: Array1<F>,
    means: Array2<F>,
    covariances: Array3<F>,
    precisions: Array3<F>,
    precisions_chol: Array3<F>,
}

impl<F: Float> Clone for GaussianMixtureModel<F> {
    fn clone(&self) -> Self {
        Self {
            covar_type: self.covar_type,
            weights: self.weights.to_owned(),
            means: self.means.to_owned(),
            covariances: self.covariances.to_owned(),
            precisions: self.precisions.to_owned(),
            precisions_chol: self.precisions_chol.to_owned(),
        }
    }
}

impl<F: Float> GaussianMixtureModel<F> {
    fn new<D: Data<Elem = F>, R: Rng + SeedableRng + Clone, T>(
        hyperparameters: &GmmHyperParams<F, R>,
        dataset: &DatasetBase<ArrayBase<D, Ix2>, T>,
        mut rng: R,
    ) -> Result<GaussianMixtureModel<F>> {
        let observations = dataset.records().view();
        let n_samples = observations.nrows();

        // We initialize responsabilities (n_samples, n_clusters) of each clusters
        // that is, given a sample, the probabilities of a cluster being the source.
        // Responsabilities can be initialized either from a KMeans result or randomly.
        let resp = match hyperparameters.init_method() {
            GmmInitMethod::KMeans => {
                let model = KMeans::params_with_rng(hyperparameters.n_clusters(), rng)
                    .check()
                    .unwrap()
                    .fit(dataset)?;
                let mut resp = Array::<F, Ix2>::zeros((n_samples, hyperparameters.n_clusters()));
                for (k, idx) in model.predict(dataset.records()).iter().enumerate() {
                    resp[[k, *idx]] = F::cast(1.);
                }
                resp
            }
            GmmInitMethod::Random => {
                let mut resp = Array2::<f64>::random_using(
                    (n_samples, hyperparameters.n_clusters()),
                    Uniform::new(0., 1.),
                    &mut rng,
                );
                let totals = &resp.sum_axis(Axis(1)).insert_axis(Axis(0));
                resp = (resp.reversed_axes() / totals).reversed_axes();
                resp.mapv(F::cast)
            }
        };

        // We compute an initial GMM model from dataset and initial responsabilities wrt
        // to covariance specification.
        let (mut weights, means, covariances) = Self::estimate_gaussian_parameters(
            &observations,
            &resp,
            hyperparameters.covariance_type(),
            hyperparameters.reg_covariance(),
        )?;
        weights /= F::cast(n_samples);

        // GmmCovarType = full
        let precisions_chol = Self::compute_precisions_cholesky_full(&covariances)?;
        let precisions = Self::compute_precisions_full(&precisions_chol);

        Ok(GaussianMixtureModel {
            covar_type: *hyperparameters.covariance_type(),
            weights,
            means,
            covariances,
            precisions,
            precisions_chol,
        })
    }
}

impl<F: Float> GaussianMixtureModel<F> {
    pub fn params(n_clusters: usize) -> GmmHyperParams<F, Isaac64Rng> {
        GmmHyperParams::new(n_clusters)
    }

    pub fn weights(&self) -> &Array1<F> {
        &self.weights
    }

    pub fn means(&self) -> &Array2<F> {
        &self.means
    }

    pub fn covariances(&self) -> &Array3<F> {
        &self.covariances
    }

    pub fn precisions(&self) -> &Array3<F> {
        &self.precisions
    }

    pub fn centroids(&self) -> &Array2<F> {
        self.means()
    }

    fn estimate_gaussian_parameters<D: Data<Elem = F>>(
        observations: &ArrayBase<D, Ix2>,
        resp: &Array2<F>,
        _covar_type: &GmmCovarType,
        reg_covar: F,
    ) -> Result<(Array1<F>, Array2<F>, Array3<F>)> {
        let nk = resp.sum_axis(Axis(0));
        if nk.min()? < &(F::cast(10.) * F::epsilon()) {
            return Err(GmmError::EmptyCluster(format!(
                "Cluster #{} has no more point. Consider decreasing number of clusters or change initialization.",
                nk.argmin()? + 1
            )));
        }

        let nk2 = nk.to_owned().insert_axis(Axis(1));
        let means = resp.t().dot(observations) / nk2;
        // GmmCovarType = Full
        let covariances =
            Self::estimate_gaussian_covariances_full(observations, resp, &nk, &means, reg_covar);
        Ok((nk, means, covariances))
    }

    fn estimate_gaussian_covariances_full<D: Data<Elem = F>>(
        observations: &ArrayBase<D, Ix2>,
        resp: &Array2<F>,
        nk: &Array1<F>,
        means: &Array2<F>,
        reg_covar: F,
    ) -> Array3<F> {
        let n_clusters = means.nrows();
        let n_features = means.ncols();
        let mut covariances = Array::zeros((n_clusters, n_features, n_features));
        for k in 0..n_clusters {
            let diff = observations - &means.row(k);
            let m = &diff.t() * &resp.index_axis(Axis(1), k);
            let mut cov_k = m.dot(&diff) / nk[k];
            cov_k.diag_mut().mapv_inplace(|x| x + reg_covar);
            covariances.slice_mut(s![k, .., ..]).assign(&cov_k);
        }
        covariances
    }

    fn compute_precisions_cholesky_full<D: Data<Elem = F>>(
        covariances: &ArrayBase<D, Ix3>,
    ) -> Result<Array3<F>> {
        let n_clusters = covariances.shape()[0];
        let n_features = covariances.shape()[1];
        let mut precisions_chol = Array::zeros((n_clusters, n_features, n_features));
        for (k, covariance) in covariances.outer_iter().enumerate() {
            let decomp = covariance.with_lapack().cholesky(UPLO::Lower)?;
            let sol = decomp
                .solve_triangular(UPLO::Lower, Diag::NonUnit, &Array::eye(n_features))?
                .without_lapack();

            precisions_chol.slice_mut(s![k, .., ..]).assign(&sol.t());
        }
        Ok(precisions_chol)
    }

    fn compute_precisions_full<D: Data<Elem = F>>(
        precisions_chol: &ArrayBase<D, Ix3>,
    ) -> Array3<F> {
        let mut precisions = Array3::zeros(precisions_chol.dim());
        for (k, prec_chol) in precisions_chol.outer_iter().enumerate() {
            precisions
                .slice_mut(s![k, .., ..])
                .assign(&prec_chol.dot(&prec_chol.t()));
        }
        precisions
    }

    // Refresh precisions value only at the end of the fitting procedure
    fn refresh_precisions_full(&mut self) {
        self.precisions = Self::compute_precisions_full(&self.precisions_chol);
    }

    fn e_step<D: Data<Elem = F>>(
        &self,
        observations: &ArrayBase<D, Ix2>,
    ) -> Result<(F, Array2<F>)> {
<<<<<<< HEAD
        let (log_prob_norm, log_resp) = self.estimate_log_prob_resp(&observations);
        let log_mean = log_prob_norm.mean().ok_or(linfa::Error::NotEnoughSamples)?;
=======
        let (log_prob_norm, log_resp) = self.estimate_log_prob_resp(observations);
        let log_mean = log_prob_norm.mean().unwrap();
>>>>>>> 473e7dde
        Ok((log_mean, log_resp))
    }

    fn m_step<D: Data<Elem = F>>(
        &mut self,
        reg_covar: F,
        observations: &ArrayBase<D, Ix2>,
        log_resp: &Array2<F>,
    ) -> Result<()> {
        let n_samples = observations.nrows();
        let (weights, means, covariances) = Self::estimate_gaussian_parameters(
            observations,
            &log_resp.mapv(|x| x.exp()),
            &self.covar_type,
            reg_covar,
        )?;
        self.means = means;
        self.weights = weights / F::cast(n_samples);
        // GmmCovarType = Full()
        self.precisions_chol = Self::compute_precisions_cholesky_full(&covariances)?;
        Ok(())
    }

    // We keep methods names and method boundaries from scikit-learn implementation
    // which handles also Bayesian mixture hence below the _log_resp argument which is not used.
    fn compute_lower_bound<D: Data<Elem = F>>(
        _log_resp: &ArrayBase<D, Ix2>,
        log_prob_norm: F,
    ) -> F {
        log_prob_norm
    }

    // Estimate log probabilities (log P(X)) and responsibilities for each sample.
    // Compute weighted log probabilities per component (log P(X)) and responsibilities
    // for each sample in X with respect to the current state of the model.
    fn estimate_log_prob_resp<D: Data<Elem = F>>(
        &self,
        observations: &ArrayBase<D, Ix2>,
    ) -> (Array1<F>, Array2<F>) {
        let weighted_log_prob = self.estimate_weighted_log_prob(observations);
        let log_prob_norm = weighted_log_prob
            .mapv(|x| x.exp())
            .sum_axis(Axis(1))
            .mapv(|x| x.ln());
        let log_resp = weighted_log_prob - log_prob_norm.to_owned().insert_axis(Axis(1));
        (log_prob_norm, log_resp)
    }

    // Estimate weighted log probabilities for each samples wrt to the model
    fn estimate_weighted_log_prob<D: Data<Elem = F>>(
        &self,
        observations: &ArrayBase<D, Ix2>,
    ) -> Array2<F> {
        self.estimate_log_prob(observations) + self.estimate_log_weights()
    }

    // Compute log probabilities for each samples wrt to the model which is gaussian
    fn estimate_log_prob<D: Data<Elem = F>>(&self, observations: &ArrayBase<D, Ix2>) -> Array2<F> {
        self.estimate_log_gaussian_prob(observations)
    }

    // Compute the log likelihood in case of the gaussian probabilities
    // log(P(X|Mean, Precision)) = -0.5*(d*ln(2*PI)-ln(det(Precision))-(X-Mean)^t.Precision.(X-Mean)
    fn estimate_log_gaussian_prob<D: Data<Elem = F>>(
        &self,
        observations: &ArrayBase<D, Ix2>,
    ) -> Array2<F> {
        let n_samples = observations.nrows();
        let n_features = observations.ncols();
        let means = self.means();
        let n_clusters = means.nrows();
        // GmmCovarType = full
        // det(precision_chol) is half of det(precision)
        let log_det = Self::compute_log_det_cholesky_full(&self.precisions_chol, n_features);
        let mut log_prob: Array2<F> = Array::zeros((n_samples, n_clusters));
        Zip::indexed(means.genrows())
            .and(self.precisions_chol.outer_iter())
            .apply(|k, mu, prec_chol| {
                let diff = (&observations.to_owned() - &mu).dot(&prec_chol);
                log_prob
                    .slice_mut(s![.., k])
                    .assign(&diff.mapv(|v| v * v).sum_axis(Axis(1)))
            });
        log_prob.mapv(|v| {
            F::cast(-0.5) * (v + F::cast(n_features as f64 * f64::ln(2. * std::f64::consts::PI)))
        }) + log_det
    }

    fn compute_log_det_cholesky_full<D: Data<Elem = F>>(
        matrix_chol: &ArrayBase<D, Ix3>,
        n_features: usize,
    ) -> Array1<F> {
        let n_clusters = matrix_chol.shape()[0];
        let log_diags = &matrix_chol
            .to_owned()
            .into_shape((n_clusters, n_features * n_features))
            .unwrap()
            .slice(s![.., ..; n_features+1])
            .to_owned()
            .mapv(|x| x.ln());
        log_diags.sum_axis(Axis(1))
    }

    fn estimate_log_weights(&self) -> Array1<F> {
        self.weights().mapv(|x| x.ln())
    }
}

impl<F: Float, R: Rng + SeedableRng + Clone, D: Data<Elem = F>, T>
    Fit<ArrayBase<D, Ix2>, T, GmmError> for GmmHyperParams<F, R>
{
    type Object = GaussianMixtureModel<F>;

    fn fit(&self, dataset: &DatasetBase<ArrayBase<D, Ix2>, T>) -> Result<Self::Object> {
        self.validate()?;
        let observations = dataset.records().view();
        let mut gmm = GaussianMixtureModel::<F>::new(self, dataset, self.rng())?;

        let mut max_lower_bound = -F::infinity();
        let mut best_params = None;
        let mut best_iter = None;

        let n_runs = self.n_runs();

        for _ in 0..n_runs {
            let mut lower_bound = -F::infinity();

            let mut converged_iter: Option<u64> = None;
            for n_iter in 0..self.max_n_iterations() {
                let prev_lower_bound = lower_bound;
                let (log_prob_norm, log_resp) = gmm.e_step(&observations)?;
                gmm.m_step(self.reg_covariance(), &observations, &log_resp)?;
                lower_bound =
                    GaussianMixtureModel::<F>::compute_lower_bound(&log_resp, log_prob_norm);
                let change = lower_bound - prev_lower_bound;
                if change.abs() < self.tolerance() {
                    converged_iter = Some(n_iter);
                    break;
                }
            }

            if lower_bound > max_lower_bound {
                max_lower_bound = lower_bound;
                gmm.refresh_precisions_full();
                best_params = Some(gmm.clone());
                best_iter = converged_iter;
            }
        }

        match best_iter {
            Some(_n_iter) => match best_params {
                Some(gmm) => Ok(gmm),
                _ => Err(GmmError::LowerBoundError(
                    "No lower bound improvement (-inf)".to_string(),
                )),
            },
            None => Err(GmmError::NotConverged(format!(
                "EM fitting algorithm {} did not converge. Try different init parameters, \
                            or increase max_n_iterations, tolerance or check for degenerate data.",
                (n_runs + 1)
            ))),
        }
    }
}

impl<F: Float + Lapack + Scalar, D: Data<Elem = F>> PredictInplace<ArrayBase<D, Ix2>, Array1<usize>>
    for GaussianMixtureModel<F>
{
<<<<<<< HEAD
    fn predict_ref<'a>(&'_ self, observations: &ArrayBase<D, Ix2>) -> Array1<usize> {
        let (_, log_resp) = self.estimate_log_prob_resp(&observations);
        log_resp
            .mapv(Scalar::exp)
            .map_axis(Axis(1), |row| row.argmax().unwrap())
=======
    fn predict_inplace(&self, observations: &ArrayBase<D, Ix2>, targets: &mut Array1<usize>) {
        assert_eq!(
            observations.nrows(),
            targets.len(),
            "The number of data points must match the number of output targets."
        );

        let (_, log_resp) = self.estimate_log_prob_resp(observations);
        *targets = log_resp
            .mapv(Scalar::exp)
            .map_axis(Axis(1), |row| row.argmax().unwrap());
    }

    fn default_target(&self, x: &ArrayBase<D, Ix2>) -> Array1<usize> {
        Array1::zeros(x.nrows())
>>>>>>> 473e7dde
    }
}

#[cfg(test)]
mod tests {
    use super::*;
    use crate::generate_blobs;
    use approx::{abs_diff_eq, assert_abs_diff_eq};
    use lax::error::Error;
    use ndarray::{array, concatenate, ArrayView1, ArrayView2, Axis};
    use ndarray_linalg::error::LinalgError;
    use ndarray_linalg::error::Result as LAResult;
    use ndarray_rand::rand::SeedableRng;
    use ndarray_rand::rand_distr::{Distribution, StandardNormal};

    pub struct MultivariateNormal {
        pub mean: Array1<f64>,
        pub covariance: Array2<f64>,
        /// Lower triangular matrix (Cholesky decomposition of the coviariance matrix)
        lower: Array2<f64>,
    }
    impl MultivariateNormal {
        pub fn new(mean: &ArrayView1<f64>, covariance: &ArrayView2<f64>) -> LAResult<Self> {
            let lower = covariance.cholesky(UPLO::Lower)?;
            Ok(MultivariateNormal {
                mean: mean.to_owned(),
                covariance: covariance.to_owned(),
                lower,
            })
        }
    }
    impl Distribution<Array1<f64>> for MultivariateNormal {
        fn sample<R: Rng + ?Sized>(&self, rng: &mut R) -> Array1<f64> {
            // standard normal distribution
            let res = Array1::random_using(self.mean.shape()[0], StandardNormal, rng);
            // use Cholesky decomposition to obtain a sample of our general multivariate normal
            self.mean.clone() + self.lower.view().dot(&res)
        }
    }

    #[test]
    fn test_gmm_fit() {
        let mut rng = Isaac64Rng::seed_from_u64(42);
        let weights = array![0.5, 0.5];
        let means = array![[0., 0.], [5., 5.]];
        let covars = array![[[1., 0.8], [0.8, 1.]], [[1.0, -0.6], [-0.6, 1.0]]];
        let mvn1 =
            MultivariateNormal::new(&means.slice(s![0, ..]), &covars.slice(s![0, .., ..])).unwrap();
        let mvn2 =
            MultivariateNormal::new(&means.slice(s![1, ..]), &covars.slice(s![1, .., ..])).unwrap();

        let n = 500;
        let mut observations = Array2::zeros((2 * n, means.ncols()));
        for (i, mut row) in observations.genrows_mut().into_iter().enumerate() {
            let sample = if i < n {
                mvn1.sample(&mut rng)
            } else {
                mvn2.sample(&mut rng)
            };
            row.assign(&sample);
        }
        let dataset = DatasetBase::from(observations);
        let gmm = GaussianMixtureModel::params(2)
            .with_rng(rng)
            .fit(&dataset)
            .expect("GMM fitting");

        // check weights
        let w = gmm.weights();
        assert_abs_diff_eq!(w, &weights, epsilon = 1e-1);
        // check means (since kmeans centroids are ordered randomly, we try matching both orderings)
        let m = gmm.means();
        assert!(
            abs_diff_eq!(means, &m, epsilon = 1e-1)
                || abs_diff_eq!(means, m.slice(s![..;-1, ..]), epsilon = 1e-1)
        );
        // check covariances
        let c = gmm.covariances();
        assert!(
            abs_diff_eq!(covars, &c, epsilon = 1e-1)
                || abs_diff_eq!(covars, c.slice(s![..;-1, .., ..]), epsilon = 1e-1)
        );
    }

    fn function_test_1d(x: &Array2<f64>) -> Array2<f64> {
        let mut y = Array2::zeros(x.dim());
        Zip::from(&mut y).and(x).apply(|yi, &xi| {
            if xi < 0.4 {
                *yi = xi * xi;
            } else if (0.4..0.8).contains(&xi) {
                *yi = 3. * xi + 1.;
            } else {
                *yi = f64::sin(10. * xi);
            }
        });
        y
    }

    #[test]
    fn test_zeroed_reg_covar_failure() {
        let mut rng = Isaac64Rng::seed_from_u64(42);
        let xt = Array2::random_using((50, 1), Uniform::new(0., 1.), &mut rng);
        let yt = function_test_1d(&xt);
        let data = concatenate(Axis(1), &[xt.view(), yt.view()]).unwrap();
        let dataset = DatasetBase::from(data);

        // Test that cholesky decomposition fails when reg_covariance is zero
        let gmm = GaussianMixtureModel::params(3)
            .with_reg_covariance(0.)
            .with_rng(rng.clone())
            .fit(&dataset);
        assert!(
            match gmm.expect_err("should generate an error with reg_covar being nul") {
                GmmError::LinalgError(e) => match e {
                    LinalgError::Lapack(Error::LapackComputationalFailure { return_code: 2 }) =>
                        true,
                    _ => panic!("should be a lapack error 2"),
                },
                _ => panic!("should be a linear algebra error"),
            }
        );
        // Test it passes when default value is used
        assert!(GaussianMixtureModel::params(3)
            .with_rng(rng)
            .fit(&dataset)
            .is_ok());
    }

    #[test]
    fn test_zeroed_reg_covar_const_failure() {
        // repeat values such that covariance is zero
        let xt = Array2::ones((50, 1));
        let data = concatenate(Axis(1), &[xt.view(), xt.view()]).unwrap();
        let dataset = DatasetBase::from(data);

        // Test that cholesky decomposition fails when reg_covariance is zero
        let gmm = GaussianMixtureModel::params(1)
            .with_reg_covariance(0.)
            .fit(&dataset);

        assert!(
            match gmm.expect_err("should generate an error with reg_covar being nul") {
                GmmError::LinalgError(e) => match e {
                    LinalgError::Lapack(Error::LapackComputationalFailure { return_code: 1 }) =>
                        true,
                    _ => panic!("should be a lapack error 1"),
                },
                _ => panic!("should be a linear algebra error"),
            }
        );

        // Test it passes when default value is used
        assert!(GaussianMixtureModel::params(1).fit(&dataset).is_ok());
    }

    #[test]
    fn test_centroids_prediction() {
        let mut rng = Isaac64Rng::seed_from_u64(42);
        let expected_centroids = array![[0., 1.], [-10., 20.], [-1., 10.]];
        let n = 1000;
        let blobs = DatasetBase::from(generate_blobs(n, &expected_centroids, &mut rng));

        let n_clusters = expected_centroids.len_of(Axis(0));
        let gmm = GaussianMixtureModel::params(n_clusters)
            .with_rng(rng)
            .fit(&blobs)
            .expect("GMM fitting");

        let gmm_centroids = gmm.centroids();
        let memberships = gmm.predict(&expected_centroids);

        // check that centroids used to generate test dataset belongs to the right predicted cluster
        for (i, expected_c) in expected_centroids.outer_iter().enumerate() {
            let closest_c = gmm_centroids.index_axis(Axis(0), memberships[i]);
            Zip::from(&closest_c)
                .and(&expected_c)
                .apply(|a, b| assert_abs_diff_eq!(a, b, epsilon = 1.))
        }
    }

    #[test]
    fn test_invalid_n_runs() {
        assert!(
            GaussianMixtureModel::params(1)
                .with_n_runs(0)
                .fit(&DatasetBase::from(array![[0.]]))
                .is_err(),
            "n_runs must be strictly positive"
        );
    }

    #[test]
    fn test_invalid_tolerance() {
        assert!(
            GaussianMixtureModel::params(1)
                .with_tolerance(0.)
                .fit(&DatasetBase::from(array![[0.]]))
                .is_err(),
            "tolerance must be strictly positive"
        );
    }

    #[test]
    fn test_invalid_n_clusters() {
        assert!(
            GaussianMixtureModel::params(0)
                .fit(&DatasetBase::from(array![[0., 0.]]))
                .is_err(),
            "n_clusters must be strictly positive"
        );
    }

    #[test]
    fn test_invalid_reg_covariance() {
        assert!(
            GaussianMixtureModel::params(1)
                .with_reg_covariance(-1e-6)
                .fit(&DatasetBase::from(array![[0.]]))
                .is_err(),
            "reg_covariance must be positive"
        );
    }

    #[test]
    fn test_invalid_max_n_iterations() {
        assert!(
            GaussianMixtureModel::params(1)
                .with_max_n_iterations(0)
                .fit(&DatasetBase::from(array![[0.]]))
                .is_err(),
            "max_n_iterations must be stricly positive"
        );
    }
}<|MERGE_RESOLUTION|>--- conflicted
+++ resolved
@@ -289,13 +289,8 @@
         &self,
         observations: &ArrayBase<D, Ix2>,
     ) -> Result<(F, Array2<F>)> {
-<<<<<<< HEAD
-        let (log_prob_norm, log_resp) = self.estimate_log_prob_resp(&observations);
-        let log_mean = log_prob_norm.mean().ok_or(linfa::Error::NotEnoughSamples)?;
-=======
         let (log_prob_norm, log_resp) = self.estimate_log_prob_resp(observations);
         let log_mean = log_prob_norm.mean().unwrap();
->>>>>>> 473e7dde
         Ok((log_mean, log_resp))
     }
 
@@ -464,13 +459,6 @@
 impl<F: Float + Lapack + Scalar, D: Data<Elem = F>> PredictInplace<ArrayBase<D, Ix2>, Array1<usize>>
     for GaussianMixtureModel<F>
 {
-<<<<<<< HEAD
-    fn predict_ref<'a>(&'_ self, observations: &ArrayBase<D, Ix2>) -> Array1<usize> {
-        let (_, log_resp) = self.estimate_log_prob_resp(&observations);
-        log_resp
-            .mapv(Scalar::exp)
-            .map_axis(Axis(1), |row| row.argmax().unwrap())
-=======
     fn predict_inplace(&self, observations: &ArrayBase<D, Ix2>, targets: &mut Array1<usize>) {
         assert_eq!(
             observations.nrows(),
@@ -486,7 +474,6 @@
 
     fn default_target(&self, x: &ArrayBase<D, Ix2>) -> Array1<usize> {
         Array1::zeros(x.nrows())
->>>>>>> 473e7dde
     }
 }
 
