# Naive Bayes

`linfa-bayes` provides pure Rust implementations of Naive Bayes algorithms for the Linfa toolkit.

## The Big Picture

`linfa-bayes` is a crate in the [`linfa`](https://crates.io/crates/linfa) ecosystem, an effort to create a toolkit for classical Machine Learning implemented in pure Rust, akin to Python's `scikit-learn`.

## Current state

`linfa-bayes` currently provides an implementation of the following methods: 

<<<<<<< HEAD
- Gaussian Naive Bayes ([`GaussianNb`])
- Multinomial Naive Nayes ([`MultinomialNb`]))
=======
- Gaussian Naive Bayes ([`GaussianNb`](crate::GaussianNb))
- Multinomial Naive Nayes ([`MultinomialNb`](crate::MultinomialNb))
- Bernoulli Naive Nayes ([`BernoulliNb`](crate::BernoulliNb))
>>>>>>> 639ccd35

## Examples

You can find examples in the `examples/` directory. To run Gaussian Naive Bayes example, use:

```bash
$ cargo run --example winequality --release
```

<details>
<summary style="cursor: pointer; display:list-item;">
Show source code
</summary>

```rust, no_run
use linfa::metrics::ToConfusionMatrix;
use linfa::traits::{Fit, Predict};
use linfa_bayes::{GaussianNb, Result};

// Read in the dataset and convert targets to binary data
let (train, valid) = linfa_datasets::winequality()
    .map_targets(|x| if *x > 6 { "good" } else { "bad" })
    .split_with_ratio(0.9);

// Train the model
let model = GaussianNb::params().fit(&train)?;

// Predict the validation dataset
let pred = model.predict(&valid);

// Construct confusion matrix
let cm = pred.confusion_matrix(&valid)?;

// classes    | bad        | good      
// bad        | 130        | 12        
// good       | 7          | 10    
//
// accuracy 0.8805031, MCC 0.45080978
println!("{:?}", cm);
println!("accuracy {}, MCC {}", cm.accuracy(), cm.mcc());
# Result::Ok(())
```
</details>

To run Multinomial Naive Bayes example, use:

```bash
$ cargo run --example winequality_multinomial --release
```

<details>
<summary style="cursor: pointer; display:list-item;">
Show source code
</summary>

```rust, no_run
use linfa::metrics::ToConfusionMatrix;
use linfa::traits::{Fit, Predict};
use linfa_bayes::{MultinomialNb, Result};

// Read in the dataset and convert targets to binary data
let (train, valid) = linfa_datasets::winequality()
    .map_targets(|x| if *x > 6 { "good" } else { "bad" })
    .split_with_ratio(0.9);

// Train the model
let model = MultinomialNb::params().fit(&train)?;

// Predict the validation dataset
let pred = model.predict(&valid);

// Construct confusion matrix
let cm = pred.confusion_matrix(&valid)?;
// classes    | bad        | good      
// bad        | 88         | 54        
// good       | 10         | 7         

// accuracy 0.5974843, MCC 0.02000631
println!("{:?}", cm);
println!("accuracy {}, MCC {}", cm.accuracy(), cm.mcc());
# Result::Ok(())
```
</details>

To run Bernoulli Naive Bayes example, use:

```bash
$ cargo run --example winequality_bernoulli --release
```

<details>
<summary style="cursor: pointer; display:list-item;">
Show source code
</summary>

```rust, no_run
use linfa::metrics::ToConfusionMatrix;
use linfa::traits::{Fit, Predict};
use linfa_bayes::{BernoulliNb, Result};

// Read in the dataset and convert targets to binary data
let (train, valid) = linfa_datasets::winequality()
    .map_targets(|x| if *x > 6 { "good" } else { "bad" })
    .split_with_ratio(0.9);

// Train the model
let model = BernoulliNb::params().fit(&train)?;

// Predict the validation dataset
let pred = model.predict(&valid);

// Construct confusion matrix
let cm = pred.confusion_matrix(&valid)?;
// classes    | bad        | good
// bad        | 142        | 0
// good       | 17         | 0

// accuracy 0.8930818, MCC NaN
println!("{:?}", cm);
println!("accuracy {}, MCC {}", cm.accuracy(), cm.mcc());
# Result::Ok(())
```
</details><|MERGE_RESOLUTION|>--- conflicted
+++ resolved
@@ -10,14 +10,9 @@
 
 `linfa-bayes` currently provides an implementation of the following methods: 
 
-<<<<<<< HEAD
-- Gaussian Naive Bayes ([`GaussianNb`])
-- Multinomial Naive Nayes ([`MultinomialNb`]))
-=======
 - Gaussian Naive Bayes ([`GaussianNb`](crate::GaussianNb))
 - Multinomial Naive Nayes ([`MultinomialNb`](crate::MultinomialNb))
 - Bernoulli Naive Nayes ([`BernoulliNb`](crate::BernoulliNb))
->>>>>>> 639ccd35
 
 ## Examples
 
