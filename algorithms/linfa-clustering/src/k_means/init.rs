--- conflicted
+++ resolved
@@ -231,11 +231,7 @@
     let n_samples = observations.nrows();
     let n_clusters = centroids.nrows();
     let mut memberships = Array1::zeros(n_samples);
-<<<<<<< HEAD
-    update_cluster_memberships(dist_fn, &centroids, observations, &mut memberships);
-=======
-    update_cluster_memberships(centroids, observations, &mut memberships);
->>>>>>> f01ec7cc
+    update_cluster_memberships(dist_fn, centroids, observations, &mut memberships);
     let mut counts = Array1::zeros(n_clusters);
     memberships.iter().for_each(|&c| counts[c] += F::one());
     counts
@@ -381,13 +377,8 @@
         });
 
         let out_rand = random_init(3, obs.view(), &mut rng.clone());
-<<<<<<< HEAD
         let out_pp = k_means_plusplus(&dist_fn, 3, obs.view(), &mut rng.clone());
-        let out_para = k_means_para(&dist_fn, 3, obs.view(), &mut rng.clone());
-=======
-        let out_pp = k_means_plusplus(3, obs.view(), &mut rng.clone());
-        let out_para = k_means_para(3, obs.view(), &mut rng);
->>>>>>> f01ec7cc
+        let out_para = k_means_para(&dist_fn, 3, obs.view(), &mut rng);
         // Loss of Kmeans++ should be better than using random_init
         assert!(calc_loss!(dist_fn, out_pp, obs) < calc_loss!(dist_fn, out_rand, obs));
         // Loss of Kmeans|| should be better than using random_init
