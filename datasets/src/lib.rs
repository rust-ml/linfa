//! `linfa-datasets` provides a collection of commonly used datasets ready to be used in tests and examples.
//!
//! ## The Big Picture
//!
//! `linfa-datasets` is a crate in the [`linfa`](https://crates.io/crates/linfa) ecosystem, an effort to create a toolkit for classical Machine Learning implemented in pure Rust, akin to Python's `scikit-learn`.
//!
//! ## Current State
//!
//! Currently the following datasets are provided:
//!
//! * `["iris"]` : iris flower dataset
//! * `["winequality"]` : wine quality dataset
//! * `["diabetes"]` : diabetes dataset
//!
//! along with methods to easily load them. Loaded datasets are returned as a [`linfa::Dataset`](https://docs.rs/linfa/0.3.0/linfa/dataset/type.Dataset.html) structure whith named features.
//!
//! ## Using a dataset
//!
//! To use one of the provided datasets in your project add the crate to your Cargo.toml with the corresponding feature enabled:
//! ```ignore
//! linfa-datasets = { version = "0.3.0", features = ["winequality"] }
//! ```
//! and then use it in your example or tests as
//! ```ignore
//! let (train, valid) = linfa_datasets::winequality()
//! .split_with_ratio(0.8);
//!  /// ...
//! ```

use csv::ReaderBuilder;
use flate2::read::GzDecoder;
use linfa::Dataset;
use ndarray::prelude::*;
use ndarray_csv::Array2Reader;

#[cfg(any(
    feature = "iris",
    feature = "diabetes",
    feature = "winequality",
    feature = "linnerud"
))]
fn array_from_buf(buf: &[u8]) -> Array2<f64> {
    // unzip file
    let file = GzDecoder::new(buf);
    // create a CSV reader with headers and `;` as delimiter
    let mut reader = ReaderBuilder::new()
        .has_headers(true)
        .delimiter(b',')
        .from_reader(file);

    // extract ndarray
    reader.deserialize_array2_dynamic().unwrap()
}

#[cfg(feature = "iris")]
/// Read in the iris-flower dataset from dataset path.
// The `.csv` data is two dimensional: Axis(0) denotes y-axis (rows), Axis(1) denotes x-axis (columns)
pub fn iris() -> Dataset<f64, usize> {
    let data = include_bytes!("../data/iris.csv.gz");
    let array = array_from_buf(&data[..]);

    let (data, targets) = (
        array.slice(s![.., 0..4]).to_owned(),
        array.column(4).to_owned(),
    );

    let feature_names = vec!["sepal length", "sepal width", "petal length", "petal width"];

    Dataset::new(data, targets)
        .map_targets(|x| *x as usize)
        .with_feature_names(feature_names)
}

#[cfg(feature = "diabetes")]
/// Read in the diabetes dataset from dataset path
pub fn diabetes() -> Dataset<f64, f64> {
    let data = include_bytes!("../data/diabetes_data.csv.gz");
    let data = array_from_buf(&data[..]);

    let targets = include_bytes!("../data/diabetes_target.csv.gz");
    let targets = array_from_buf(&targets[..]).column(0).to_owned();

    let feature_names = vec![
        "age",
        "sex",
        "body mass index",
        "blood pressure",
        "t-cells",
        "low-density lipoproteins",
        "high-density lipoproteins",
        "thyroid stimulating hormone",
        "lamotrigine",
        "blood sugar level",
    ];

    Dataset::new(data, targets).with_feature_names(feature_names)
}

#[cfg(feature = "winequality")]
/// Read in the winequality dataset from dataset path
pub fn winequality() -> Dataset<f64, usize> {
    let data = include_bytes!("../data/winequality-red.csv.gz");
    let array = array_from_buf(&data[..]);

    let (data, targets) = (
        array.slice(s![.., 0..11]).to_owned(),
        array.column(11).to_owned(),
    );

<<<<<<< HEAD
    Dataset::new(data, targets).map_targets(|x| *x as usize)
}

#[cfg(feature = "linnerud")]
pub fn diabetes() -> Dataset<f64, f64> {
    let data = include_bytes!("../data/linnerud_exercise.csv.gz");
    let data = array_from_buf(&data[..]);

    let targets = include_bytes!("../data/linnerud_physiological.csv.gz");
    let targets = array_from_buf(&targets[..]).column(0).to_owned();

    Dataset::new(data, targets)
=======
    let feature_names = vec![
        "fixed acidity",
        "volatile acidity",
        "citric acid",
        "residual sugar",
        "chlorides",
        "free sulfur dioxide",
        "total sulfur dioxide",
        "density",
        "pH",
        "sulphates",
        "alcohol",
    ];

    Dataset::new(data, targets)
        .map_targets(|x| *x as usize)
        .with_feature_names(feature_names)
}

#[cfg(test)]
mod tests {
    use super::*;
    use approx::assert_abs_diff_eq;
    use linfa::prelude::*;

    #[cfg(feature = "iris")]
    #[test]
    fn test_iris() {
        let ds = iris();

        // check that we have the right amount of data
        assert_eq!((ds.nsamples(), ds.nfeatures(), ds.ntargets()), (150, 4, 1));

        // check for feature names
        assert_eq!(
            ds.feature_names(),
            &["sepal length", "sepal width", "petal length", "petal width"]
        );

        // check label frequency
        assert_eq!(
            ds.label_frequencies()
                .into_iter()
                .map(|b| b.1)
                .collect::<Vec<_>>(),
            &[50., 50., 50.]
        );

        // perform correlation analysis and assert that petal length and width are correlated
        let pcc = ds.pearson_correlation_with_p_value(100);
        assert_abs_diff_eq!(pcc.get_p_values().unwrap()[5], 0.04, epsilon = 0.04);

        // get the mean per feature
        let mean_features = ds.records().mean_axis(Axis(0)).unwrap();
        assert_abs_diff_eq!(
            mean_features,
            array![5.84, 3.05, 3.75, 1.20],
            epsilon = 0.01
        );
    }

    #[cfg(feature = "diabetes")]
    #[test]
    fn test_diabetes() {
        let ds = diabetes();

        // check that we have the right amount of data
        assert_eq!((ds.nsamples(), ds.nfeatures(), ds.ntargets()), (441, 10, 1));

        // perform correlation analysis and assert that T-Cells and low-density lipoproteins are
        // correlated
        let pcc = ds.pearson_correlation_with_p_value(100);
        assert_abs_diff_eq!(pcc.get_p_values().unwrap()[30], 0.02, epsilon = 0.02);

        // get the mean per feature, the data should be normalized
        let mean_features = ds.records().mean_axis(Axis(0)).unwrap();
        assert_abs_diff_eq!(mean_features, Array1::zeros(10), epsilon = 0.005);
    }

    #[cfg(feature = "winequality")]
    #[test]
    fn test_winequality() {
        let ds = winequality();

        // check that we have the right amount of data
        assert_eq!(
            (ds.nsamples(), ds.nfeatures(), ds.ntargets()),
            (1599, 11, 1)
        );

        // check for feature names
        let feature_names = vec![
            "fixed acidity",
            "volatile acidity",
            "citric acid",
            "residual sugar",
            "chlorides",
            "free sulfur dioxide",
            "total sulfur dioxide",
            "density",
            "pH",
            "sulphates",
            "alcohol",
        ];
        assert_eq!(ds.feature_names(), feature_names);

        // check label frequency
        let compare_to = vec![
            (5, 681.0),
            (7, 199.0),
            (6, 638.0),
            (8, 18.0),
            (3, 10.0),
            (4, 53.0),
        ];

        let freqs = ds.label_frequencies();
        assert!(compare_to
            .into_iter()
            .all(|(key, val)| { freqs.get(&key).map(|x| *x == val).unwrap_or(false) }));

        // perform correlation analysis and assert that fixed acidity and citric acid are
        // correlated
        let pcc = ds.pearson_correlation_with_p_value(100);
        assert_abs_diff_eq!(pcc.get_p_values().unwrap()[1], 0.05, epsilon = 0.05);
    }
>>>>>>> b2311186
}<|MERGE_RESOLUTION|>--- conflicted
+++ resolved
@@ -107,20 +107,6 @@
         array.column(11).to_owned(),
     );
 
-<<<<<<< HEAD
-    Dataset::new(data, targets).map_targets(|x| *x as usize)
-}
-
-#[cfg(feature = "linnerud")]
-pub fn diabetes() -> Dataset<f64, f64> {
-    let data = include_bytes!("../data/linnerud_exercise.csv.gz");
-    let data = array_from_buf(&data[..]);
-
-    let targets = include_bytes!("../data/linnerud_physiological.csv.gz");
-    let targets = array_from_buf(&targets[..]).column(0).to_owned();
-
-    Dataset::new(data, targets)
-=======
     let feature_names = vec![
         "fixed acidity",
         "volatile acidity",
@@ -247,5 +233,15 @@
         let pcc = ds.pearson_correlation_with_p_value(100);
         assert_abs_diff_eq!(pcc.get_p_values().unwrap()[1], 0.05, epsilon = 0.05);
     }
->>>>>>> b2311186
+}
+
+#[cfg(feature = "linnerud")]
+pub fn diabetes() -> Dataset<f64, f64> {
+    let data = include_bytes!("../data/linnerud_exercise.csv.gz");
+    let data = array_from_buf(&data[..]);
+
+    let targets = include_bytes!("../data/linnerud_physiological.csv.gz");
+    let targets = array_from_buf(&targets[..]).column(0).to_owned();
+
+    Dataset::new(data, targets)
 }