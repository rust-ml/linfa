use std::cmp::Ordering;
use std::fmt::Debug;

use crate::k_means::hyperparameters::KMeansHyperParams;
use crate::{k_means::errors::KMeansError, KMeansInit};
use crate::{IncrKMeansError, UncheckedKMeansHyperParams};
use linfa::{prelude::*, DatasetBase, Float};
use linfa_nn::distance::{Distance, L2Dist};
use ndarray::{Array1, Array2, ArrayBase, Axis, Data, DataMut, Ix1, Ix2, Zip};
use ndarray_rand::rand::Rng;
use ndarray_rand::rand::SeedableRng;
use rand_isaac::Isaac64Rng;

#[cfg(feature = "serde")]
use serde_crate::{Deserialize, Serialize};

#[cfg_attr(
    feature = "serde",
    derive(Serialize, Deserialize),
    serde(crate = "serde_crate")
)]
#[derive(Clone, Debug, PartialEq)]
/// K-means clustering aims to partition a set of unlabeled observations into clusters,
/// where each observation belongs to the cluster with the nearest mean.
///
/// The mean of the points within a cluster is called *centroid*.
///
/// Given the set of centroids, you can assign an observation to a cluster
/// choosing the nearest centroid.
///
/// We provide a modified version of the _standard algorithm_ (also known as Lloyd's Algorithm),
/// called m_k-means, which uses a slightly modified update step to avoid problems with empty
/// clusters. We also provide an incremental version of the algorithm that runs on smaller batches
/// of input data.
///
/// More details on the algorithm can be found in the next section or
/// [here](https://en.wikipedia.org/wiki/K-means_clustering). Details on m_k-means can be found
/// [here](https://www.researchgate.net/publication/228414762_A_Modified_k-means_Algorithm_to_Avoid_Empty_Clusters).
///
/// ## Standard algorithm
///
/// K-means is an iterative algorithm: it progressively refines the choice of centroids.
///
/// It's guaranteed to converge, even though it might not find the optimal set of centroids
/// (unfortunately it can get stuck in a local minimum, finding the optimal minimum if NP-hard!).
///
/// There are three steps in the standard algorithm:
/// - initialisation step: select initial centroids using one of our provided algorithms.
/// - assignment step: assign each observation to the nearest cluster
///                    (minimum distance between the observation and the cluster's centroid);
/// - update step: recompute the centroid of each cluster.
///
/// The initialisation step is a one-off, done at the very beginning.
/// Assignment and update are repeated in a loop until convergence is reached (either the
/// euclidean distance between the old and the new clusters is below `tolerance` or
/// we exceed the `max_n_iterations`).
///
/// ## Incremental Algorithm
///
/// In addition to the standard algorithm, we also provide an incremental version of K-means known
/// as Mini-Batch K-means. In this algorithm, the dataset is divided into small batches, and the
/// assignment and update steps are performed on each batch instead of the entire dataset. The
/// update step also takes previous update steps into account when updating the centroids.
///
/// Due to using smaller batches, Mini-Batch K-means takes significantly less time to execute than
/// the standard K-means algorithm, although it may yield slightly worse centroids.
///
/// More details on Mini-Batch K-means can be found [here](https://www.eecs.tufts.edu/~dsculley/papers/fastkmeans.pdf).
///
/// ## Parallelisation
///
/// The work performed by the assignment step does not require any coordination:
/// the closest centroid for each point can be computed independently from the
/// closest centroid for any of the remaining points.
///
/// This makes it a good candidate for parallel execution: `KMeans::fit` parallelises the
/// assignment step thanks to the `rayon` feature in `ndarray`.
///
/// The update step requires a bit more coordination (computing a rolling mean in
/// parallel) but it is still parallelisable.
/// Nonetheless, our first attempts have not improved performance
/// (most likely due to our strategy used to split work between threads), hence
/// the update step is currently executed on a single thread.
///
/// ## Tutorial
///
/// Let's do a walkthrough of a training-predict-save example.
///
/// ```
/// use linfa::DatasetBase;
/// use linfa::traits::{Fit, IncrementalFit, Predict};
/// use linfa_clustering::{KMeansHyperParams, KMeans, generate_blobs, IncrKMeansError};
/// use ndarray::{Axis, array, s};
/// use ndarray_rand::rand::SeedableRng;
/// use rand_isaac::Isaac64Rng;
/// use approx::assert_abs_diff_eq;
///
/// // Our random number generator, seeded for reproducibility
/// let seed = 42;
/// let mut rng = Isaac64Rng::seed_from_u64(seed);
///
/// // `expected_centroids` has shape `(n_centroids, n_features)`
/// // i.e. three points in the 2-dimensional plane
/// let expected_centroids = array![[0., 1.], [-10., 20.], [-1., 10.]];
/// // Let's generate a synthetic dataset: three blobs of observations
/// // (100 points each) centered around our `expected_centroids`
/// let data = generate_blobs(100, &expected_centroids, &mut rng);
/// let n_clusters = expected_centroids.len_of(Axis(0));
///
/// // Standard K-means
/// {
///     let observations = DatasetBase::from(data.clone());
///     // Let's configure and run our K-means algorithm
///     // We use the builder pattern to specify the hyperparameters
///     // `n_clusters` is the only mandatory parameter.
///     // If you don't specify the others (e.g. `n_runs`, `tolerance`, `max_n_iterations`)
///     // default values will be used.
///     let model = KMeans::params_with_rng(n_clusters, rng.clone())
///         .tolerance(1e-2)
///         .fit(&observations)
///         .expect("KMeans fitted");
///
///     // Once we found our set of centroids, we can also assign new points to the nearest cluster
///     let new_observation = DatasetBase::from(array![[-9., 20.5]]);
///     // Predict returns the **index** of the nearest cluster
///     let dataset = model.predict(new_observation);
///     // We can retrieve the actual centroid of the closest cluster using `.centroids()`
///     let closest_centroid = &model.centroids().index_axis(Axis(0), dataset.targets()[0]);
///     assert_abs_diff_eq!(closest_centroid.to_owned(), &array![-10., 20.], epsilon = 1e-1);
/// }
///
/// // Incremental K-means
/// {
///     let batch_size = 100;
///     // Shuffling the dataset is one way of ensuring that the batches contain random points from
///     // the dataset, which is required for the algorithm to work properly
///     let observations = DatasetBase::from(data.clone()).shuffle(&mut rng);
///
///     let n_clusters = expected_centroids.nrows();
///     let clf = KMeans::params_with_rng(n_clusters, rng.clone()).tolerance(1e-3);
///
///     // Repeatedly run fit_with on every batch in the dataset until we have converged
///     let model = observations
///         .sample_chunks(batch_size)
///         .cycle()
///         .try_fold(None, |current, batch| {
///             match clf.fit_with(current, &batch) {
///                 // Early stop condition for the kmeans loop
///                 Ok(model) => Err(model),
///                 // Continue running if not converged
///                 Err(IncrKMeansError::NotConverged(model)) => Ok(Some(model)),
///                 Err(err) => panic!("unexpected kmeans error: {}", err),
///             }
///         })
///         .unwrap_err();
///
///     let new_observation = DatasetBase::from(array![[-9., 20.5]]);
///     let dataset = model.predict(new_observation);
///     let closest_centroid = &model.centroids().index_axis(Axis(0), dataset.targets()[0]);
///     assert_abs_diff_eq!(closest_centroid.to_owned(), &array![-10., 20.], epsilon = 1e-1);
/// }
/// ```
///
/*///
/// // The model can be serialised (and deserialised) to disk using serde
/// // We'll use the JSON format here for simplicity
/// let filename = "k_means_model.json";
/// let writer = std::fs::File::create(filename).expect("Failed to open file.");
/// serde_json::to_writer(writer, &model).expect("Failed to serialise model.");
///
/// let reader = std::fs::File::open(filename).expect("Failed to open file.");
/// let loaded_model: KMeans<f64> = serde_json::from_reader(reader).expect("Failed to deserialise model");
///
/// assert_abs_diff_eq!(model.centroids(), loaded_model.centroids(), epsilon = 1e-10);
/// assert_eq!(model.hyperparameters(), loaded_model.hyperparameters());
/// ```
*/
pub struct KMeans<F: Float, D: Distance<F>> {
    centroids: Array2<F>,
    cluster_count: Array1<F>,
    inertia: F,
    dist_fn: D,
}

impl<F: Float> KMeans<F, L2Dist> {
    pub fn params(nclusters: usize) -> UncheckedKMeansHyperParams<F, Isaac64Rng, L2Dist> {
        UncheckedKMeansHyperParams::new(nclusters, Isaac64Rng::seed_from_u64(42), L2Dist)
    }

    pub fn params_with_rng<R: Rng>(
        nclusters: usize,
        rng: R,
    ) -> UncheckedKMeansHyperParams<F, R, L2Dist> {
        UncheckedKMeansHyperParams::new(nclusters, rng, L2Dist)
    }
}

impl<F: Float, D: Distance<F>> KMeans<F, D> {
    pub fn params_with<R: Rng>(
        nclusters: usize,
        rng: R,
        dist_fn: D,
    ) -> UncheckedKMeansHyperParams<F, R, D> {
        UncheckedKMeansHyperParams::new(nclusters, rng, dist_fn)
    }

    /// Return the set of centroids as a 2-dimensional matrix with shape
    /// `(n_centroids, n_features)`.
    pub fn centroids(&self) -> &Array2<F> {
        &self.centroids
    }

    /// Return the number of training points belonging to each cluster
    pub fn cluster_count(&self) -> &Array1<F> {
        &self.cluster_count
    }

    /// Return the sum of distances between each training point and its closest centroid, averaged
    /// across all training points.  When training incrementally, this value is computed on the
    /// most recent batch.
    pub fn inertia(&self) -> F {
        self.inertia
    }
}

impl<F: Float, R: Rng + SeedableRng + Clone, DA: Data<Elem = F>, T, D: Distance<F>>
    Fit<ArrayBase<DA, Ix2>, T, KMeansError> for KMeansHyperParams<F, R, D>
{
    type Object = KMeans<F, D>;

    /// Given an input matrix `observations`, with shape `(n_observations, n_features)`,
    /// `fit` identifies `n_clusters` centroids based on the training data distribution.
    ///
    /// An instance of `KMeans` is returned.
    ///
    fn fit(
        &self,
        dataset: &DatasetBase<ArrayBase<DA, Ix2>, T>,
    ) -> Result<Self::Object, KMeansError> {
        let mut rng = self.rng().clone();
        let observations = dataset.records().view();
        let n_samples = dataset.nsamples();

        let mut min_inertia = F::infinity();
        let mut best_centroids = None;
        let mut best_iter = None;
        let mut memberships = Array1::zeros(n_samples);
        let mut dists = Array1::zeros(n_samples);

        let n_runs = self.n_runs();

        for _ in 0..n_runs {
            let mut inertia = min_inertia;
            let mut centroids =
                self.init_method()
                    .run(self.dist_fn(), self.n_clusters(), observations, &mut rng);
            let mut converged_iter: Option<u64> = None;
            for n_iter in 0..self.max_n_iterations() {
                update_memberships_and_dists(
                    self.dist_fn(),
                    &centroids,
                    &observations,
                    &mut memberships,
                    &mut dists,
                );
                let new_centroids = compute_centroids(&centroids, &observations, &memberships);
                inertia = dists.sum();
                let distance = self
                    .dist_fn()
                    .rdistance(centroids.view(), new_centroids.view());
                centroids = new_centroids;
                if distance < self.tolerance() {
                    converged_iter = Some(n_iter);
                    break;
                }
            }

            // We keep the centroids which minimize the inertia (defined as the sum of
            // the squared distances of the closest centroid for all observations)
            // over the n runs of the KMeans algorithm.
            if inertia < min_inertia {
                min_inertia = inertia;
                best_centroids = Some(centroids.clone());
                best_iter = converged_iter;
            }
        }

        match best_iter {
            Some(_n_iter) => match best_centroids {
                Some(centroids) => {
                    let mut cluster_count = Array1::zeros(self.n_clusters());
                    memberships
                        .iter()
                        .for_each(|&c| cluster_count[c] += F::one());
                    Ok(KMeans {
                        centroids,
                        cluster_count,
                        inertia: min_inertia / F::cast(dataset.nsamples()),
                        dist_fn: self.dist_fn().clone(),
                    })
                }
                _ => Err(KMeansError::InertiaError),
            },
            None => Err(KMeansError::NotConverged),
        }
    }
}

impl<
        'a,
        F: Float + Debug,
        R: Rng + Clone + SeedableRng,
        DA: Data<Elem = F>,
        T,
        D: 'a + Distance<F> + Debug,
    > IncrementalFit<'a, ArrayBase<DA, Ix2>, T, IncrKMeansError<KMeans<F, D>>>
    for KMeansHyperParams<F, R, D>
{
    type ObjectIn = Option<KMeans<F, D>>;
    type ObjectOut = KMeans<F, D>;

    /// Performs a single batch update of the Mini-Batch K-means algorithm.
    ///
    /// Given an input matrix `observations`, with shape `(n_batch, n_features)` and a previous
    /// `KMeans` model, the model's centroids are updated with the input matrix. If `model` is
    /// `None`, then it's initialized using the specified initialization algorithm. The return
    /// value consists of the updated model and a `bool` value that indicates whether the algorithm
    /// has converged.
    fn fit_with(
        &self,
        model: Self::ObjectIn,
        dataset: &'a DatasetBase<ArrayBase<DA, Ix2>, T>,
    ) -> Result<Self::ObjectOut, IncrKMeansError<Self::ObjectOut>> {
        let mut rng = self.rng().clone();
        let observations = dataset.records().view();
        let n_samples = dataset.nsamples();

        let mut model = match model {
            Some(model) => model,
            None => {
                let centroids = if let KMeansInit::Precomputed(centroids) = self.init_method() {
                    // If using precomputed centroids, don't run the init algorithm multiple times
                    // since it's pointless
                    centroids.clone()
                } else {
                    let mut dists = Array1::zeros(n_samples);
                    // Initial centroids derived from the first batch by running the init algorithm
                    // n_runs times and taking the centroids with the lowest inertia
                    (0..self.n_runs())
                        .map(|_| {
                            let centroids = self.init_method().run(
                                self.dist_fn(),
                                self.n_clusters(),
                                observations,
                                &mut rng,
                            );
                            update_min_dists(self.dist_fn(), &centroids, &observations, &mut dists);
                            (centroids, dists.sum())
                        })
                        .min_by(|(_, d1), (_, d2)| {
                            if d1 < d2 {
                                Ordering::Less
                            } else {
                                Ordering::Greater
                            }
                        })
                        .unwrap()
                        .0
                };
                KMeans {
                    centroids,
                    cluster_count: Array1::zeros(self.n_clusters()),
                    inertia: F::zero(),
                    dist_fn: self.dist_fn().clone(),
                }
            }
        };

        let mut memberships = Array1::zeros(n_samples);
        let mut dists = Array1::zeros(n_samples);
        update_memberships_and_dists(
            self.dist_fn(),
            &model.centroids,
            &observations,
            &mut memberships,
            &mut dists,
        );
        let new_centroids = compute_centroids_incremental(
            &observations,
            &memberships,
            &model.centroids,
            &mut model.cluster_count,
        );
        model.inertia = dists.sum() / F::cast(n_samples);
        let dist = self
            .dist_fn()
            .rdistance(model.centroids.view(), new_centroids.view());
        model.centroids = new_centroids;

        if dist < self.tolerance() {
            Ok(model)
        } else {
            Err(IncrKMeansError::NotConverged(model))
        }
    }
}

impl<F: Float, DA: Data<Elem = F>, D: Distance<F>> Transformer<&ArrayBase<DA, Ix2>, Array1<F>>
    for KMeans<F, D>
{
    /// Given an input matrix `observations`, with shape `(n_observations, n_features)`,
    /// `transform` returns, for each observation, its squared distance to its centroid.
    fn transform(&self, observations: &ArrayBase<DA, Ix2>) -> Array1<F> {
        let mut dists = Array1::zeros(observations.nrows());
        update_min_dists(
            &self.dist_fn,
            &self.centroids,
            &observations.view(),
            &mut dists,
        );
        dists
    }
}

impl<F: Float, DA: Data<Elem = F>, D: Distance<F>> PredictInplace<ArrayBase<DA, Ix2>, Array1<usize>>
    for KMeans<F, D>
{
    /// Given an input matrix `observations`, with shape `(n_observations, n_features)`,
    /// `predict` returns, for each observation, the index of the closest cluster/centroid.
    ///
    /// You can retrieve the centroid associated to an index using the
    /// [`centroids` method](#method.centroids).
<<<<<<< HEAD
    fn predict_ref<'a>(&'_ self, observations: &ArrayBase<D, Ix2>) -> Array1<usize> {
        compute_cluster_memberships(&self.centroids, &observations.view())
=======
    fn predict_inplace(&self, observations: &ArrayBase<DA, Ix2>, memberships: &mut Array1<usize>) {
        assert_eq!(
            observations.nrows(),
            memberships.len(),
            "The number of data points must match the number of memberships."
        );

        update_cluster_memberships(
            &self.dist_fn,
            &self.centroids,
            &observations.view(),
            memberships,
        );
    }

    fn default_target(&self, x: &ArrayBase<DA, Ix2>) -> Array1<usize> {
        Array1::zeros(x.nrows())
>>>>>>> 473e7dde
    }
}

impl<F: Float, DA: Data<Elem = F>, D: Distance<F>> PredictInplace<ArrayBase<DA, Ix1>, usize>
    for KMeans<F, D>
{
    /// Given one input observation, return the index of its closest cluster
    ///
    /// You can retrieve the centroid associated to an index using the
    /// [`centroids` method](#method.centroids).
<<<<<<< HEAD
    fn predict_ref<'a>(&'_ self, observation: &ArrayBase<D, Ix1>) -> usize {
        closest_centroid(&self.centroids, &observation).0
=======
    fn predict_inplace(&self, observation: &ArrayBase<DA, Ix1>, membership: &mut usize) {
        assert_eq!(observation.len(), 1, "The number of data points must be 1.");

        *membership = closest_centroid(&self.dist_fn, &self.centroids, observation).0;
>>>>>>> 473e7dde
    }

    fn default_target(&self, _x: &ArrayBase<DA, Ix1>) -> usize {
        0
    }
}

/// K-means is an iterative algorithm.
/// We will perform the assignment and update steps until we are satisfied
/// (according to our convergence criteria).
///
/// `compute_centroids` returns a 2-dimensional array,
/// where the i-th row corresponds to the i-th cluster.
fn compute_centroids<F: Float>(
    old_centroids: &Array2<F>,
    // (n_observations, n_features)
    observations: &ArrayBase<impl Data<Elem = F>, Ix2>,
    // (n_observations,)
    cluster_memberships: &ArrayBase<impl Data<Elem = usize>, Ix1>,
) -> Array2<F> {
    let n_clusters = old_centroids.nrows();
    let mut counts: Array1<usize> = Array1::ones(n_clusters);
    let mut centroids = Array2::zeros((n_clusters, observations.ncols()));

    Zip::from(observations.genrows())
        .and(cluster_memberships)
        .apply(|observation, &cluster_membership| {
            let mut centroid = centroids.row_mut(cluster_membership);
            centroid += &observation;
            counts[cluster_membership] += 1;
        });
    // m_k-means: Treat the old centroid like another point in the cluster
    centroids += old_centroids;

    Zip::from(centroids.genrows_mut())
        .and(&counts)
        .apply(|mut centroid, &cnt| centroid /= F::cast(cnt));
    centroids
}

/// Returns new centroids which has the moving average of all observations in each cluster added to
/// the old centroids.
/// Updates `counts` with the number of observations in each cluster.
fn compute_centroids_incremental<F: Float>(
    observations: &ArrayBase<impl Data<Elem = F>, Ix2>,
    cluster_memberships: &ArrayBase<impl Data<Elem = usize>, Ix1>,
    old_centroids: &ArrayBase<impl Data<Elem = F>, Ix2>,
    counts: &mut ArrayBase<impl DataMut<Elem = F>, Ix1>,
) -> Array2<F> {
    let mut centroids = old_centroids.to_owned();
    // We can parallelize this
    Zip::from(observations.genrows())
        .and(cluster_memberships)
        .apply(|obs, &c| {
            // Computes centroids[c] += (observation - centroids[c]) / counts[c]
            // If cluster is empty for this batch, then this wouldn't even be called, so no
            // chance of getting NaN.
            counts[c] += F::one();
            let shift = (&obs - &centroids.row(c)) / counts[c];
            let mut centroid = centroids.row_mut(c);
            centroid += &shift;
        });
    centroids
}

// Update `cluster_memberships` with the index of the cluster each observation belongs to.
pub(crate) fn update_cluster_memberships<F: Float, D: Distance<F>>(
    dist_fn: &D,
    centroids: &ArrayBase<impl Data<Elem = F> + Sync, Ix2>,
    observations: &ArrayBase<impl Data<Elem = F> + Sync, Ix2>,
    cluster_memberships: &mut ArrayBase<impl DataMut<Elem = usize>, Ix1>,
) {
    Zip::from(observations.axis_iter(Axis(0)))
        .and(cluster_memberships)
        .par_apply(|observation, cluster_membership| {
            *cluster_membership = closest_centroid(dist_fn, centroids, &observation).0
        });
}

// Updates `dists` with the distance of each observation from its closest centroid.
pub(crate) fn update_min_dists<F: Float, D: Distance<F>>(
    dist_fn: &D,
    centroids: &ArrayBase<impl Data<Elem = F> + Sync, Ix2>,
    observations: &ArrayBase<impl Data<Elem = F> + Sync, Ix2>,
    dists: &mut ArrayBase<impl DataMut<Elem = F>, Ix1>,
) {
    Zip::from(observations.axis_iter(Axis(0)))
        .and(dists)
        .par_apply(|observation, dist| {
            *dist = closest_centroid(dist_fn, centroids, &observation).1
        });
}

// Efficient combination of `update_cluster_memberships` and `update_min_dists`.
pub(crate) fn update_memberships_and_dists<F: Float, D: Distance<F>>(
    dist_fn: &D,
    centroids: &ArrayBase<impl Data<Elem = F> + Sync, Ix2>,
    observations: &ArrayBase<impl Data<Elem = F> + Sync, Ix2>,
    cluster_memberships: &mut ArrayBase<impl DataMut<Elem = usize>, Ix1>,
    dists: &mut ArrayBase<impl DataMut<Elem = F>, Ix1>,
) {
    Zip::from(observations.axis_iter(Axis(0)))
        .and(cluster_memberships)
        .and(dists)
        .par_apply(|observation, cluster_membership, dist| {
            let (m, d) = closest_centroid(dist_fn, centroids, &observation);
            *cluster_membership = m;
            *dist = d;
        });
}

/// Given a matrix of centroids with shape (n_centroids, n_features) and an observation,
/// return the index of the closest centroid (the index of the corresponding row in `centroids`).
pub(crate) fn closest_centroid<F: Float, D: Distance<F>>(
    dist_fn: &D,
    // (n_centroids, n_features)
    centroids: &ArrayBase<impl Data<Elem = F>, Ix2>,
    // (n_features)
    observation: &ArrayBase<impl Data<Elem = F>, Ix1>,
) -> (usize, F) {
    let iterator = centroids.genrows().into_iter();

    let first_centroid = centroids.row(0);
    let (mut closest_index, mut minimum_distance) = (
        0,
        dist_fn.rdistance(first_centroid.view(), observation.view()),
    );

    for (centroid_index, centroid) in iterator.enumerate() {
        let distance = dist_fn.rdistance(centroid.view(), observation.view());
        if distance < minimum_distance {
            closest_index = centroid_index;
            minimum_distance = distance;
        }
    }
    (closest_index, minimum_distance)
}

#[cfg(test)]
mod tests {
    use super::super::KMeansInit;
    use super::*;
    use approx::assert_abs_diff_eq;
    use linfa_nn::distance::L1Dist;
    use ndarray::{array, concatenate, Array, Array1, Array2, Axis};
    use ndarray_rand::rand::SeedableRng;
    use ndarray_rand::rand_distr::Uniform;
    use ndarray_rand::RandomExt;

    fn function_test_1d(x: &Array2<f64>) -> Array2<f64> {
        let mut y = Array2::zeros(x.dim());
        Zip::from(&mut y).and(x).apply(|yi, &xi| {
            if xi < 0.4 {
                *yi = xi * xi;
            } else if (0.4..0.8).contains(&xi) {
                *yi = 3. * xi + 1.;
            } else {
                *yi = f64::sin(10. * xi);
            }
        });
        y
    }

    macro_rules! calc_inertia {
        ($dist:expr, $centroids:expr, $obs:expr, $memberships:expr) => {
            $obs.genrows()
                .into_iter()
                .zip($memberships.iter())
                .map(|(row, &c)| $dist.rdistance(row.view(), $centroids.row(c).view()))
                .sum::<f64>()
        };
    }

    macro_rules! calc_memberships {
        ($dist:expr, $centroids:expr, $obs:expr) => {{
            let mut memberships = Array1::zeros($obs.nrows());
            update_cluster_memberships(&$dist, &$centroids, &$obs, &mut memberships);
            memberships
        }};
    }

    #[test]
    fn test_min_dists() {
        let centroids = array![[0.0, 1.0], [40.0, 10.0]];
        let observations = array![[3.0, 4.0], [1.0, 3.0], [25.0, 15.0]];
        let mut dists = Array1::zeros(observations.nrows());

        update_min_dists(&L2Dist, &centroids, &observations, &mut dists);
        assert_abs_diff_eq!(dists, array![18.0, 5.0, 250.0]);
        update_min_dists(&L1Dist, &centroids, &observations, &mut dists);
        assert_abs_diff_eq!(dists, array![6.0, 3.0, 20.0]);
    }

    fn test_n_runs<D: Distance<f64>>(dist_fn: D) {
        let mut rng = Isaac64Rng::seed_from_u64(42);
        let xt = Array::random_using(100, Uniform::new(0., 1.0), &mut rng).insert_axis(Axis(1));
        let yt = function_test_1d(&xt);
        let data = concatenate(Axis(1), &[xt.view(), yt.view()]).unwrap();

        for init in &[
            KMeansInit::Random,
            KMeansInit::KMeansPlusPlus,
            KMeansInit::KMeansPara,
        ] {
            // First clustering with one iteration
            let dataset = DatasetBase::from(data.clone());
            let model = KMeans::params_with(3, rng.clone(), dist_fn.clone())
                .n_runs(1)
                .init_method(init.clone())
                .fit(&dataset)
                .expect("KMeans fitted");
            let clusters = model.predict(dataset);
            let inertia = calc_inertia!(
                dist_fn,
                model.centroids(),
                clusters.records,
                clusters.targets
            );
            let total_dist = model.transform(&clusters.records.view()).sum();
            assert_abs_diff_eq!(inertia, total_dist, epsilon = 1e-5);

            // Second clustering with 10 iterations (default)
            let dataset2 = DatasetBase::from(clusters.records().clone());
            let model2 = KMeans::params_with(3, rng.clone(), dist_fn.clone())
                .init_method(init.clone())
                .fit(&dataset2)
                .expect("KMeans fitted");
            let clusters2 = model2.predict(dataset2);
            let inertia2 = calc_inertia!(
                dist_fn,
                model2.centroids(),
                clusters2.records,
                clusters2.targets
            );
            let total_dist2 = model2.transform(&clusters2.records.view()).sum();
            assert_abs_diff_eq!(inertia2, total_dist2, epsilon = 1e-5);

            // Check we improve inertia (only really makes a difference for random init)
            if *init == KMeansInit::Random {
                assert!(inertia2 <= inertia);
            }
        }
    }

    #[test]
    fn test_n_runs_l2dist() {
        test_n_runs(L2Dist);
    }

    #[test]
    fn test_n_runs_l1dist() {
        test_n_runs(L1Dist);
    }

    #[test]
    fn compute_centroids_works() {
        let cluster_size = 100;
        let n_features = 4;

        // Let's setup a synthetic set of observations, composed of two clusters with known means
        let cluster_1: Array2<f64> =
            Array::random((cluster_size, n_features), Uniform::new(-100., 100.));
        let memberships_1 = Array1::zeros(cluster_size);
        let expected_centroid_1 = cluster_1.sum_axis(Axis(0)) / (cluster_size + 1) as f64;

        let cluster_2: Array2<f64> =
            Array::random((cluster_size, n_features), Uniform::new(-100., 100.));
        let memberships_2 = Array1::ones(cluster_size);
        let expected_centroid_2 = cluster_2.sum_axis(Axis(0)) / (cluster_size + 1) as f64;

        // `concatenate` combines arrays along a given axis: https://docs.rs/ndarray/0.13.0/ndarray/fn.concatenate.html
        let observations = concatenate(Axis(0), &[cluster_1.view(), cluster_2.view()]).unwrap();
        let memberships =
            concatenate(Axis(0), &[memberships_1.view(), memberships_2.view()]).unwrap();

        // Does it work?
        let old_centroids = Array2::zeros((2, n_features));
        let centroids = compute_centroids(&old_centroids, &observations, &memberships);
        assert_abs_diff_eq!(
            centroids.index_axis(Axis(0), 0),
            expected_centroid_1,
            epsilon = 1e-5
        );
        assert_abs_diff_eq!(
            centroids.index_axis(Axis(0), 1),
            expected_centroid_2,
            epsilon = 1e-5
        );

        assert_eq!(centroids.len_of(Axis(0)), 2);
    }

    #[test]
    fn test_compute_extra_centroids() {
        let observations = array![[1.0, 2.0]];
        let memberships = array![0];
        // Should return an average of 0 for empty clusters
        let old_centroids = Array2::ones((2, 2));
        let centroids = compute_centroids(&old_centroids, &observations, &memberships);
        assert_abs_diff_eq!(centroids, array![[1.0, 1.5], [1.0, 1.0]]);
    }

    #[test]
    // An observation is closest to itself.
    fn nothing_is_closer_than_self() {
        let n_centroids = 20;
        let n_features = 5;
        let mut rng = Isaac64Rng::seed_from_u64(42);
        let centroids: Array2<f64> = Array::random_using(
            (n_centroids, n_features),
            Uniform::new(-100., 100.),
            &mut rng,
        );

        let expected_memberships = (0..n_centroids).into_iter().collect::<Array1<_>>();
        assert_eq!(
            calc_memberships!(L2Dist, centroids, centroids),
            expected_memberships
        );
        assert_eq!(
            calc_memberships!(L1Dist, centroids, centroids),
            expected_memberships
        );
    }

    #[test]
    fn oracle_test_for_closest_centroid() {
        let centroids = array![[0., 0.], [1., 2.], [20., 0.], [0., 20.],];
        let observations = array![[1., 0.6], [20., 2.], [20., 0.], [7., 20.],];
        let l2_memberships = array![0, 2, 2, 3];
        let l1_memberships = array![1, 2, 2, 3];

        assert_eq!(
            calc_memberships!(L2Dist, centroids, observations),
            l2_memberships
        );
        assert_eq!(
            calc_memberships!(L1Dist, centroids, observations),
            l1_memberships
        );
    }

    #[test]
    fn test_compute_centroids_incremental() {
        let observations = array![[-1.0, -3.0], [0., 0.], [3., 5.], [5., 5.]];
        let memberships = array![0, 0, 1, 1];
        let centroids = array![[-1., -1.], [3., 4.], [7., 8.]];
        let mut counts = array![3.0, 0.0, 1.0];
        let centroids =
            compute_centroids_incremental(&observations, &memberships, &centroids, &mut counts);

        assert_abs_diff_eq!(centroids, array![[-4. / 5., -6. / 5.], [4., 5.], [7., 8.]]);
        assert_abs_diff_eq!(counts, array![5., 2., 1.]);
    }

    #[test]
    fn test_incremental_kmeans() {
        let dataset1 = DatasetBase::from(array![[-1.0, -3.0], [0., 0.], [3., 5.], [5., 5.]]);
        let dataset2 = DatasetBase::from(array![[-5.0, -5.0], [0., 0.], [10., 10.]]);
        let model = KMeans {
            centroids: array![[-1., -1.], [3., 4.], [7., 8.]],
            cluster_count: array![0., 0., 0.],
            inertia: 0.0,
            dist_fn: L2Dist,
        };
        let rng = Isaac64Rng::seed_from_u64(45);
        let params = KMeans::params_with_rng(3, rng).tolerance(100.0);

        // Should converge on first try
        let model = params.fit_with(Some(model), &dataset1).unwrap();
        assert_abs_diff_eq!(model.centroids(), &array![[-0.5, -1.5], [4., 5.], [7., 8.]]);

        let model = params.fit_with(Some(model), &dataset2).unwrap();
        assert_abs_diff_eq!(
            model.centroids(),
            &array![[-6. / 4., -8. / 4.], [4., 5.], [10., 10.]]
        );
    }
}<|MERGE_RESOLUTION|>--- conflicted
+++ resolved
@@ -430,10 +430,6 @@
     ///
     /// You can retrieve the centroid associated to an index using the
     /// [`centroids` method](#method.centroids).
-<<<<<<< HEAD
-    fn predict_ref<'a>(&'_ self, observations: &ArrayBase<D, Ix2>) -> Array1<usize> {
-        compute_cluster_memberships(&self.centroids, &observations.view())
-=======
     fn predict_inplace(&self, observations: &ArrayBase<DA, Ix2>, memberships: &mut Array1<usize>) {
         assert_eq!(
             observations.nrows(),
@@ -451,7 +447,6 @@
 
     fn default_target(&self, x: &ArrayBase<DA, Ix2>) -> Array1<usize> {
         Array1::zeros(x.nrows())
->>>>>>> 473e7dde
     }
 }
 
@@ -462,15 +457,10 @@
     ///
     /// You can retrieve the centroid associated to an index using the
     /// [`centroids` method](#method.centroids).
-<<<<<<< HEAD
-    fn predict_ref<'a>(&'_ self, observation: &ArrayBase<D, Ix1>) -> usize {
-        closest_centroid(&self.centroids, &observation).0
-=======
     fn predict_inplace(&self, observation: &ArrayBase<DA, Ix1>, membership: &mut usize) {
         assert_eq!(observation.len(), 1, "The number of data points must be 1.");
 
         *membership = closest_centroid(&self.dist_fn, &self.centroids, observation).0;
->>>>>>> 473e7dde
     }
 
     fn default_target(&self, _x: &ArrayBase<DA, Ix1>) -> usize {
