[package]
name = "linfa-clustering"
version = "0.4.0"
edition = "2018"
authors = [
    "Luca Palmieri <rust@lpalmieri.com>",
    "xd009642 <danielmckenna93@gmail.com>",
    "Rémi Lafage <remi.lafage@onera.fr>"
]
description = "A collection of clustering algorithms"
license = "MIT/Apache-2.0"

repository = "https://github.com/rust-ml/linfa/"
readme = "README.md"

keywords = ["clustering", "machine-learning", "linfa", "k-means", "unsupervised"]
categories = ["algorithms", "mathematics", "science"]

[features]
default = []
serde = ["serde_crate", "ndarray/serde", "linfa-nn/serde"]

[dependencies.serde_crate]
package = "serde"
optional = true
version = "1.0"
default-features = false
features = ["std", "derive"]

[dependencies]
hnsw = "0.8"
ndarray = { version = "0.14", features = ["rayon", "approx"]}
ndarray-linalg = "0.13"
ndarray-rand = "0.13"
ndarray-stats = "0.4"
num-traits = "0.2"
rand_isaac = "0.3"
space = "0.12"
thiserror = "=1.0.25"
partitions = "0.2.4"
linfa = { version = "0.4.0", path = "../..", features = ["ndarray-linalg"] }
linfa-nn = { version = "0.1.0", path = "../linfa-nn" }
<<<<<<< HEAD
=======
rand_pcg = "0.3.1"
noisy_float = "0.2.0"
>>>>>>> 473e7dde

[dev-dependencies]
ndarray-npy = { version = "0.7", default-features = false }
criterion = "0.3"
serde_json = "1"
approx = "0.4"
lax = "0.1.0"

[[bench]]
name = "k_means"
harness = false

[[bench]]
name = "dbscan"
harness = false

[[bench]]
name = "appx_dbscan"
harness = false

[[bench]]
name = "gaussian_mixture"
harness = false<|MERGE_RESOLUTION|>--- conflicted
+++ resolved
@@ -40,11 +40,8 @@
 partitions = "0.2.4"
 linfa = { version = "0.4.0", path = "../..", features = ["ndarray-linalg"] }
 linfa-nn = { version = "0.1.0", path = "../linfa-nn" }
-<<<<<<< HEAD
-=======
 rand_pcg = "0.3.1"
 noisy_float = "0.2.0"
->>>>>>> 473e7dde
 
 [dev-dependencies]
 ndarray-npy = { version = "0.7", default-features = false }
