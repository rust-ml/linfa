--- conflicted
+++ resolved
@@ -1,4 +1,3 @@
-<<<<<<< HEAD
 use approx::assert_relative_eq;
 use linfa_datasets::{iris, diabetes};
 use linfa_ensemble::RandomForestRegressor;
@@ -10,6 +9,7 @@
     let mse = errors.mapv(|e| e.powi(2)).mean().unwrap();
     mse.sqrt()
 }
+
 
 fn load_iris_data() -> (Array2<f64>, Array1<f64>) {
     // Load the dataset
@@ -70,6 +70,7 @@
     forest.fit(&features, &targets);
     let predictions = forest.predict(&features);
 
+
     // Define a tolerance level
     let tolerance = 0.1; // Tolerance level for correct classification
     let mut correct = 0;
@@ -92,161 +93,12 @@
         .mean()
         .unwrap()
         .sqrt();
-=======
-// use linfa_ensemble::RandomForestRegressor;
-// use ndarray::{Array1, Axis};
-// use rand::seq::SliceRandom;
-// use rand::thread_rng;
-// use linfa_ensemble::visualization;
-
-// fn main() {
-//     // Number of trees in the forest
-//     let num_trees = 100;
-//     // Number of features to consider for each split
-//     let max_features = 4; // Set to the number of features in your dataset or adjust as needed
-//     // Maximum depth of each tree
-//     let max_depth = 10;
-//     // Minimum number of samples required to split a node
-//     let min_samples_split = 5;
-
-//     // Load the Iris dataset
-//     let iris = linfa_datasets::diabetes();
-//     let iris_cloned = iris.clone();
-
-//     // Extract features and targets
-//     let features = iris_cloned.records();
-//     let targets = iris.targets().mapv(|x| x as f64);
-
-//     // Shuffle and split the data into train and test
-//     let mut rng = thread_rng();
-//     let mut indices: Vec<usize> = (0..features.nrows()).collect();
-//     indices.shuffle(&mut rng);
-//     let split_index = (features.nrows() as f64 * 0.8) as usize; // 60% train, 40% test
-//     let train_indices = &indices[..split_index];
-//     let test_indices = &indices[split_index..];
-
-//     let train_features = features.select(Axis(0), train_indices);
-//     let train_targets = targets.select(Axis(0), train_indices);
-//     let test_features = features.select(Axis(0), test_indices);
-//     let test_targets = targets.select(Axis(0), test_indices);
-
-//     // Train random forest regressor
-//     let mut forest = RandomForestRegressor::new(num_trees, max_features, max_depth, min_samples_split);
-//     forest.fit(&train_features, &train_targets);
-
-//     // Predict on test dataset
-//     let predictions = forest.predict(&test_features);
-
-//     // Evaluate performance
-//     let mse = mean_squared_error(&test_targets, &predictions);
-//     println!("Mean Squared Error: {}", mse);
-
-//     println!("Generated graph");
-// }
-
-// fn mean_squared_error(actual: &Array1<f64>, predicted: &Array1<f64>) -> f64 {
-//     let errors = actual - predicted;
-//     let squared_errors = errors.mapv(|x| x.powi(2));
-//     squared_errors.mean().unwrap()
-// }
-
-#[cfg(test)]
-mod tests {
-    use linfa_datasets::{diabetes, iris};
-    use linfa_ensemble::visualization;
-    use linfa_ensemble::RandomForestRegressor;
-    use ndarray::{Array1, Array2, Axis}; // For floating-point assertions
-
-    fn calculate_rmse(actual: &Array1<f64>, predicted: &Array1<f64>) -> f64 {
-        let errors = actual - predicted;
-        let mse = errors.mapv(|e| e.powi(2)).mean().unwrap();
-        mse.sqrt()
-    }
-
-    fn load_iris_data() -> (Array2<f64>, Array1<f64>) {
-        // Load the dataset
-        let dataset = iris();
-
-        // Extract features; assuming all rows and all but the last column if last is target
-        let features = dataset.records().clone();
-
-        let targets = dataset.targets().mapv(|x| x as f64);
-
-        (features, targets)
-    }
-
-    fn load_diabetes_data() -> (Array2<f64>, Array1<f64>) {
-        let dataset = diabetes();
-
-        let features = dataset.records().clone();
-        let targets = dataset.targets().mapv(|x| x as f64);
-
-        (features, targets)
-    }
-
-    #[test]
-    fn test_random_forest_with_diabetes() {
-        let (features, targets) = load_diabetes_data();
-
-        // Split data into training and testing sets
-        let split_ratio = 0.7; // Using 70% of the data for training
-        let split_index = (features.nrows() as f64 * split_ratio) as usize;
-        let (train_features, test_features) = features.view().split_at(Axis(0), split_index);
-        let (train_targets, test_targets) = targets.view().split_at(Axis(0), split_index);
-
-        let mut forest = RandomForestRegressor::new(100, 5, 10);
-        // Convert views to owned arrays before passing to fit
-        forest.fit(&train_features.to_owned(), &train_targets.to_owned());
-        let train_predictions = forest.predict(&train_features.to_owned());
-        let test_predictions = forest.predict(&test_features.to_owned());
-
-        // Evaluate the performance on the test set
-        let test_rmse = calculate_rmse(&test_targets.to_owned(), &test_predictions);
-        println!("Test RMSE for Diabetes Dataset: {:?}", test_rmse);
-
-        // Assert that the RMSE is below an acceptable threshold
-        assert!(test_rmse < 70.0, "The RMSE should be lower than 60.0");
-
-        // Visualization of training and testing results
-        visualization::plot_scatter(
-            &train_targets.to_owned(),
-            &train_predictions,
-            &test_targets.to_owned(),
-            &test_predictions,
-            "diabetes_rf_scatter.png",
-        )
-        .unwrap();
-    }
-
-    #[test]
-    fn test_random_forest_with_iris() {
-        let (features, targets) = load_iris_data();
-
-        let mut forest = RandomForestRegressor::new(100, 3, 10);
-        forest.fit(&features, &targets);
-        let predictions = forest.predict(&features);
->>>>>>> 33d35bbb
 
     println!("Test RMSE for Iris Dataset: {:?}", rmse);
 }
 
 
-<<<<<<< HEAD
 fn main() {
     test_random_forest_with_iris();
     test_random_forest_with_diabetes();
-=======
-        let rmse = (&predictions - &targets)
-            .mapv(|a| a.powi(2))
-            .mean()
-            .unwrap()
-            .sqrt();
-
-        println!("RMSE: {:?}", rmse);
-    }
-}
-
-fn main() {
-    // Use tests
->>>>>>> 33d35bbb
 }