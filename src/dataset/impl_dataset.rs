--- conflicted
+++ resolved
@@ -251,7 +251,6 @@
     pub fn split_with_ratio(
         &'a self,
         ratio: f32,
-<<<<<<< HEAD
     ) -> (
         DatasetBase<ArrayView2<'a, F>, T::View>,
         DatasetBase<ArrayView2<'a, F>, T::View>,
@@ -263,50 +262,26 @@
         let targets_first = T::new_targets_view(targets_first);
         let targets_second = T::new_targets_view(targets_second);
 
-        (
-            DatasetBase::new(records_first, targets_first),
-            DatasetBase::new(records_second, targets_second),
-        )
-=======
-    ) -> (DatasetView<F, T::Elem>, DatasetView<F, T::Elem>) {
-        let n = (self.observations() as f32 * ratio).ceil() as usize;
-        let (first, second) = self.records.view().split_at(Axis(0), n);
-        let targets = self.targets().as_slice();
-        let (first_targets, second_targets) = (
-            ArrayView1::from(&targets[..n]),
-            ArrayView1::from(&targets[n..]),
-        );
-        let (first_weights, second_weights) = if self.weights.len() == self.observations() {
+        let (first_weights, second_weights) = if self.weights.len() == self.nsamples() {
             (self.weights[..n].to_vec(), self.weights[n..].to_vec())
         } else {
             (Vec::new(), Vec::new())
         };
-        let dataset1 = DatasetBase::new(first, first_targets)
+        let dataset1 = DatasetBase::new(records_first, targets_first)
             .with_weights(first_weights)
             .with_feature_names(self.feature_names());
-        let dataset2 = DatasetBase::new(second, second_targets)
+        let dataset2 = DatasetBase::new(records_second, targets_second)
             .with_weights(second_weights)
             .with_feature_names(self.feature_names());
         (dataset1, dataset2)
->>>>>>> 9d71f603
-    }
-}
-
-<<<<<<< HEAD
+    }
+}
+
 impl<L: Label, T: Labels<Elem = L>, R: Records> Labels for DatasetBase<R, T> {
     type Elem = L;
 
     fn label_set(&self) -> HashSet<L> {
         self.targets().label_set()
-=======
-    /// Creates a view of a dataset
-    pub fn view(&self) -> DatasetView<F, T::Elem> {
-        let records = self.records().view();
-        let targets = ArrayView1::from(self.targets.as_slice());
-        DatasetBase::new(records, targets)
-            .with_weights(self.weights.clone())
-            .with_feature_names(self.feature_names())
->>>>>>> 9d71f603
     }
 }
 
@@ -575,20 +550,7 @@
         let targets = (&self).as_multi_targets().select(Axis(0), &indices);
         let targets = T::new_targets(targets);
 
-<<<<<<< HEAD
         DatasetBase::new(records, targets)
-=======
-        let feature_names = self.feature_names;
-
-        // create new datasets with attached weights
-        let dataset1 = Dataset::new(first, first_targets)
-            .with_weights(self.weights)
-            .with_feature_names(feature_names.clone());
-        let dataset2 = Dataset::new(second, second_targets)
-            .with_weights(second_weights)
-            .with_feature_names(feature_names);
-        (dataset1, dataset2)
->>>>>>> 9d71f603
     }
 
     /// Performs K-folding on the dataset.
@@ -826,6 +788,8 @@
         let n1 = (self.nsamples() as f32 * ratio).ceil() as usize;
         let n2 = self.nsamples() - n1;
 
+        let feature_names = self.feature_names().clone();
+
         // split records into two disjoint arrays
         let mut array_buf = self.records.into_raw_vec();
         let second_array_buf = array_buf.split_off(n1 * nfeatures);
@@ -833,11 +797,11 @@
         let first = Array2::from_shape_vec((n1, nfeatures), array_buf).unwrap();
         let second = Array2::from_shape_vec((n2, nfeatures), second_array_buf).unwrap();
 
+
         // split targets into two disjoint Vec
         let mut array_buf = self.targets.into_raw_vec();
         let second_array_buf = array_buf.split_off(n1 * ntargets);
 
-<<<<<<< HEAD
         let first_targets = Array2::from_shape_vec((n1, ntargets), array_buf).unwrap();
         let second_targets = Array2::from_shape_vec((n2, ntargets), second_array_buf).unwrap();
 
@@ -849,12 +813,10 @@
         };
 
         // create new datasets with attached weights
-        let dataset1 = Dataset::new(first, first_targets).with_weights(self.weights);
-        let dataset2 = Dataset::new(second, second_targets).with_weights(second_weights);
+        let dataset1 = Dataset::new(first, first_targets).with_weights(self.weights.clone()).with_feature_names(feature_names.clone());
+        let dataset2 = Dataset::new(second, second_targets).with_weights(second_weights).with_feature_names(feature_names);
+
         (dataset1, dataset2)
-=======
-        DatasetBase::new(records, targets).with_feature_names(self.feature_names())
->>>>>>> 9d71f603
     }
 }
 
