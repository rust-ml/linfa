--- conflicted
+++ resolved
@@ -43,13 +43,8 @@
         .confidence_level(0.97)
         .warm_up_time(Duration::new(10, 0))
         .noise_threshold(0.05);
-
-<<<<<<< HEAD
+        
     let params: [(usize, usize); 3] = [(10_000, 5), (100_000, 5), (100_000, 10)];
-=======
-    let params: [(usize, usize); 4] = [(10_000, 5), (100_000, 5), (100_000, 10)];
->>>>>>> a7f0e034
-
     for (alg, name) in [(Algorithm::Nipals, "Nipals-"), (Algorithm::Svd, "Svd-")] {
         let feat_distr = Laplace::new(0.5, 5.).unwrap();
         let target_distr = DiscreteUniform::new(0, 5).unwrap();
