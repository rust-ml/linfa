[package]
name = "linfa"
version = "0.1.1"
authors = ["Luca Palmieri <rust@lpalmieri.com>"]
description = "A Machine Learning framework for Rust"
edition = "2018"
license = "MIT/Apache-2.0"

repository = "https://github.com/LukeMathWalker/linfa"
readme = "README.md"

keywords = ["machine-learning", "linfa", "ai", "ml"]
categories = ["algorithms", "mathematics", "science"]

[dependencies]
<<<<<<< HEAD
ndarray = { version = "0.13" , features = ["rayon", "serde", "approx"]}
=======
rand = "0.7"
ndarray = { version = "0.13", features = ["rayon", "serde", "approx"]}
num-traits = "0.1.32"

>>>>>>> d0a596e9
linfa-clustering = { path = "linfa-clustering", version = "0.1" }
linfa-trees = { path = "linfa-trees", version = "0.1" }
linfa-reduction = { path = "linfa-reduction", version = "0.1" }
linfa-linear = { path = "linfa-linear", version = "0.1" }
linfa-logistic = { path = "linfa-logistic", version = "0.1" }

[dev-dependencies]
ndarray-rand = "0.11"
rand_isaac = "0.2.0"
ndarray-npy = { version = "0.5", default-features = false }
approx = "0.3"

[workspace]
members = [
    "linfa-clustering",
    "linfa-reduction",
    "linfa-linear",
    "linfa-logistic",
    "linfa-trees"
]

[profile.release]
opt-level = 3<|MERGE_RESOLUTION|>--- conflicted
+++ resolved
@@ -13,14 +13,10 @@
 categories = ["algorithms", "mathematics", "science"]
 
 [dependencies]
-<<<<<<< HEAD
-ndarray = { version = "0.13" , features = ["rayon", "serde", "approx"]}
-=======
 rand = "0.7"
 ndarray = { version = "0.13", features = ["rayon", "serde", "approx"]}
 num-traits = "0.1.32"
 
->>>>>>> d0a596e9
 linfa-clustering = { path = "linfa-clustering", version = "0.1" }
 linfa-trees = { path = "linfa-trees", version = "0.1" }
 linfa-reduction = { path = "linfa-reduction", version = "0.1" }
