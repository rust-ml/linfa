--- conflicted
+++ resolved
@@ -31,11 +31,7 @@
 linfa = { version = "0.6.1", path = "../..", features=["serde"] }
 
 [dev-dependencies]
-<<<<<<< HEAD
 linfa-datasets = { version = "0.6.1", path = "../../datasets", features = ["diabetes"] }
-approx = "0.4"
-=======
-linfa-datasets = { version = "0.6.0", path = "../../datasets", features = ["diabetes"] }
 approx = "0.4"
 criterion = "0.4.0" 
 statrs = "0.16.0"
@@ -43,5 +39,4 @@
 
 [[bench]]
 name = "ols_bench"
-harness = false
->>>>>>> 0a067bd6
+harness = false