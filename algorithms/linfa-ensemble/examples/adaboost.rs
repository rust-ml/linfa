--- conflicted
+++ resolved
@@ -14,11 +14,9 @@
         .shuffle(&mut rng)
         .split_with_ratio(0.8);
 
-<<<<<<< HEAD
+
     println!("IRIS DATA: Training model with Adaboost ...");
-=======
-    println!("Training model with Adaboost ...");
->>>>>>> 51fb2f7a
+
     let ada_model = Adaboost::<f64, usize>::params()
         .n_estimators(10)
         .d_tree_params(
