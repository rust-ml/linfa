use linfa::{
    dataset::{AsTargets, AsTargetsMut, FromTargetArrayOwned, Records},
    error::{Error, Result},
    traits::*,
    DatasetBase, ParamGuard,
};
use ndarray::{Array, Array2, Axis, Dimension};
<<<<<<< HEAD
use rand::rngs::StdRng;
use rand::Rng;
use rayon::prelude::*;
use std::sync::atomic::{AtomicUsize, Ordering};
use std::{cmp::Eq, collections::HashMap, hash::Hash};
=======
use rand::rngs::ThreadRng;
use rand::Rng;
use std::{cmp::Eq, collections::HashMap, hash::Hash};

>>>>>>> 51fb2f7a
pub struct EnsembleLearner<M> {
    pub models: Vec<M>,
}

impl<M> EnsembleLearner<M> {
    // Generates prediction iterator returning predictions from each model
    pub fn generate_predictions<'b, R: Records, T>(
        &'b self,
        x: &'b R,
    ) -> impl Iterator<Item = T> + 'b
    where
        M: Predict<&'b R, T>,
    {
        self.models.iter().map(move |m| m.predict(x))
    }

    // Consumes prediction iterator to return all predictions
    pub fn aggregate_predictions<Ys: Iterator>(
        &self,
        ys: Ys,
    ) -> impl Iterator<
        Item = Vec<(
            Array<
                <Ys::Item as AsTargets>::Elem,
                <<Ys::Item as AsTargets>::Ix as Dimension>::Smaller,
            >,
            usize,
        )>,
    >
    where
        Ys::Item: AsTargets,
        <Ys::Item as AsTargets>::Elem: Copy + Eq + Hash,
    {
        let mut prediction_maps = Vec::new();

        for y in ys {
            let targets = y.as_targets();
            let no_targets = targets.shape()[0];

            for i in 0..no_targets {
                if prediction_maps.len() == i {
                    prediction_maps.push(HashMap::new());
                }
                *prediction_maps[i]
                    .entry(y.as_targets().index_axis(Axis(0), i).to_owned())
                    .or_insert(0) += 1;
            }
        }

        prediction_maps.into_iter().map(|xs| {
            let mut xs: Vec<_> = xs.into_iter().collect();
            xs.sort_by(|(_, x), (_, y)| y.cmp(x));
            xs
        })
    }
}

impl<F: Clone, T, M> PredictInplace<Array2<F>, T> for EnsembleLearner<M>
where
    M: PredictInplace<Array2<F>, T>,
    <T as AsTargets>::Elem: Copy + Eq + Hash,
    T: AsTargets + AsTargetsMut<Elem = <T as AsTargets>::Elem>,
{
    fn predict_inplace(&self, x: &Array2<F>, y: &mut T) {
        let mut y_array = y.as_targets_mut();
        assert_eq!(
            x.nrows(),
            y_array.len_of(Axis(0)),
            "The number of data points must match the number of outputs."
        );

        let mut predictions = self.generate_predictions(x);
        let aggregated_predictions = self.aggregate_predictions(&mut predictions);

        for (target, output) in y_array
            .axis_iter_mut(Axis(0))
            .zip(aggregated_predictions.into_iter())
        {
            for (t, o) in target.into_iter().zip(output[0].0.iter()) {
                *t = *o;
            }
        }
    }

    fn default_target(&self, x: &Array2<F>) -> T {
        self.models[0].default_target(x)
    }
}

#[derive(Clone, Copy, Debug, PartialEq)]
pub struct EnsembleLearnerValidParams<P, R> {
    pub ensemble_size: usize,
    pub bootstrap_proportion: f64,
    pub model_params: P,
    pub rng: R,
}

#[derive(Clone, Copy, Debug, PartialEq)]
<<<<<<< HEAD
pub struct EnsembleLearnerParams<P, R>(pub EnsembleLearnerValidParams<P, R>);

impl<P> EnsembleLearnerParams<P, StdRng>
where
    StdRng: Send + Sync,
{
    pub fn new(model_params: P) -> EnsembleLearnerParams<P, StdRng> {
        return Self::new_fixed_rng(model_params, <StdRng as rand::SeedableRng>::from_entropy());
    }
}

impl<P, R: Rng + Clone + Send + Sync> EnsembleLearnerParams<P, R> {
=======
pub struct EnsembleLearnerParams<P, R>(EnsembleLearnerValidParams<P, R>);

impl<P> EnsembleLearnerParams<P, ThreadRng> {
    pub fn new(model_params: P) -> EnsembleLearnerParams<P, ThreadRng> {
        return Self::new_fixed_rng(model_params, rand::thread_rng());
    }
}

impl<P, R: Rng + Clone> EnsembleLearnerParams<P, R> {
>>>>>>> 51fb2f7a
    pub fn new_fixed_rng(model_params: P, rng: R) -> EnsembleLearnerParams<P, R> {
        Self(EnsembleLearnerValidParams {
            ensemble_size: 1,
            bootstrap_proportion: 1.0,
            model_params: model_params,
            rng: rng,
        })
    }

    pub fn ensemble_size(mut self, size: usize) -> Self {
        self.0.ensemble_size = size;
        self
    }

    pub fn bootstrap_proportion(mut self, proportion: f64) -> Self {
        self.0.bootstrap_proportion = proportion;
        self
    }
}

impl<P, R> ParamGuard for EnsembleLearnerParams<P, R> {
    type Checked = EnsembleLearnerValidParams<P, R>;
    type Error = Error;

    fn check_ref(&self) -> Result<&Self::Checked> {
        if self.0.bootstrap_proportion > 1.0 || self.0.bootstrap_proportion <= 0.0 {
            Err(Error::Parameters(format!(
                "Bootstrap proportion should be greater than zero and less than or equal to one, but was {}",
                self.0.bootstrap_proportion
            )))
        } else if self.0.ensemble_size < 1 {
            Err(Error::Parameters(format!(
                "Ensemble size should be less than one, but was {}",
                self.0.ensemble_size
            )))
        } else {
            Ok(&self.0)
        }
    }

    fn check(self) -> Result<Self::Checked> {
        self.check_ref()?;
        Ok(self.0)
    }
}

<<<<<<< HEAD
impl<D, T, P, R: Rng + Clone + Send + Sync> Fit<Array2<D>, T, Error>
    for EnsembleLearnerValidParams<P, R>
where
    D: Clone + Sync + Send,
    T: FromTargetArrayOwned + Sync,
    T::Elem: Copy + Eq + Hash,
    T::Owned: AsTargets + Send,
    P: Fit<Array2<D>, T::Owned, Error> + Sync + Send, // Ensure P is Send
    P::Object: Send,                                  // Ensure P::Object is Send
=======
impl<D, T, P: Fit<Array2<D>, T::Owned, Error>, R: Rng + Clone> Fit<Array2<D>, T, Error>
    for EnsembleLearnerValidParams<P, R>
where
    D: Clone,
    T: FromTargetArrayOwned,
    T::Elem: Copy + Eq + Hash,
    T::Owned: AsTargets,
>>>>>>> 51fb2f7a
{
    type Object = EnsembleLearner<P::Object>;

    fn fit(
        &self,
        dataset: &DatasetBase<Array2<D>, T>,
    ) -> core::result::Result<Self::Object, Error> {
        let mut rng = self.rng.clone();

        let dataset_size =
            ((dataset.records.nrows() as f64) * self.bootstrap_proportion).ceil() as usize;

<<<<<<< HEAD
        let iter = dataset.parallel_bootstrap_samples(dataset_size, &mut rng);

        let count = AtomicUsize::new(0);

        // might potentially slow down the code
        // TODO: instead we can spawn threads that compute n_estimators/threads
        // and then join all the vectors
        let models: Vec<_> = iter
            .take_any_while(|_| count.load(Ordering::Relaxed) < self.ensemble_size)
            .map(|train| {
                let _c = count.fetch_add(1, Ordering::SeqCst);
                self.model_params.fit(&train).unwrap()
            })
            .collect();

        println!("Done with fit: {}", models.len());

        Ok(EnsembleLearner { models })
    }
}

#[cfg(test)]
mod tests {
    use linfa_trees::DecisionTree;
    use ndarray_rand::rand::SeedableRng;
    use rand::rngs::SmallRng;

    use super::*;
    #[test]
    fn iris_test() {
        //Number of models in the ensemble
        let ensemble_size = 100;
        //Proportion of training data given to each model
        let bootstrap_proportion = 0.7;

        //Load dataset
        let mut rng = SmallRng::seed_from_u64(42);
        let (train, test) = linfa_datasets::iris()
            .shuffle(&mut rng)
            .split_with_ratio(0.7);

        //Train ensemble learner model
        let model = EnsembleLearnerParams::new(DecisionTree::<f64, usize>::params())
            .ensemble_size(ensemble_size)
            .bootstrap_proportion(bootstrap_proportion)
            .fit(&train)
            .unwrap();
        // println!("Done with Fit");
        //   //Return highest ranking predictions
        let final_predictions_ensemble = model.predict(&test);
        println!("Final Predictions: \n{:?}", final_predictions_ensemble);

        //     let cm = final_predictions_ensemble.confusion_matrix(&test).unwrap();

        //     println!("{:?}", cm);
        //     println!("Test accuracy: {} \n with default Decision Tree params, \n Ensemble Size: {},\n Bootstrap Proportion: {}",
        //   100.0 * cm.accuracy(), ensemble_size, bootstrap_proportion);
    }
=======
        let iter = dataset.bootstrap_samples(dataset_size, &mut rng);
        //   let mut count = 0;
        for train in iter {
            //   count += 1;
            let model = self.model_params.fit(&train).unwrap();
            models.push(model);

            if models.len() == self.ensemble_size {
                break;
            }
        }

        Ok(EnsembleLearner { models })
    }
>>>>>>> 51fb2f7a
}<|MERGE_RESOLUTION|>--- conflicted
+++ resolved
@@ -5,18 +5,13 @@
     DatasetBase, ParamGuard,
 };
 use ndarray::{Array, Array2, Axis, Dimension};
-<<<<<<< HEAD
 use rand::rngs::StdRng;
 use rand::Rng;
 use rayon::prelude::*;
 use std::sync::atomic::{AtomicUsize, Ordering};
 use std::{cmp::Eq, collections::HashMap, hash::Hash};
-=======
-use rand::rngs::ThreadRng;
-use rand::Rng;
-use std::{cmp::Eq, collections::HashMap, hash::Hash};
-
->>>>>>> 51fb2f7a
+
+
 pub struct EnsembleLearner<M> {
     pub models: Vec<M>,
 }
@@ -115,7 +110,6 @@
 }
 
 #[derive(Clone, Copy, Debug, PartialEq)]
-<<<<<<< HEAD
 pub struct EnsembleLearnerParams<P, R>(pub EnsembleLearnerValidParams<P, R>);
 
 impl<P> EnsembleLearnerParams<P, StdRng>
@@ -128,17 +122,7 @@
 }
 
 impl<P, R: Rng + Clone + Send + Sync> EnsembleLearnerParams<P, R> {
-=======
-pub struct EnsembleLearnerParams<P, R>(EnsembleLearnerValidParams<P, R>);
-
-impl<P> EnsembleLearnerParams<P, ThreadRng> {
-    pub fn new(model_params: P) -> EnsembleLearnerParams<P, ThreadRng> {
-        return Self::new_fixed_rng(model_params, rand::thread_rng());
-    }
-}
-
-impl<P, R: Rng + Clone> EnsembleLearnerParams<P, R> {
->>>>>>> 51fb2f7a
+
     pub fn new_fixed_rng(model_params: P, rng: R) -> EnsembleLearnerParams<P, R> {
         Self(EnsembleLearnerValidParams {
             ensemble_size: 1,
@@ -185,7 +169,7 @@
     }
 }
 
-<<<<<<< HEAD
+
 impl<D, T, P, R: Rng + Clone + Send + Sync> Fit<Array2<D>, T, Error>
     for EnsembleLearnerValidParams<P, R>
 where
@@ -195,15 +179,7 @@
     T::Owned: AsTargets + Send,
     P: Fit<Array2<D>, T::Owned, Error> + Sync + Send, // Ensure P is Send
     P::Object: Send,                                  // Ensure P::Object is Send
-=======
-impl<D, T, P: Fit<Array2<D>, T::Owned, Error>, R: Rng + Clone> Fit<Array2<D>, T, Error>
-    for EnsembleLearnerValidParams<P, R>
-where
-    D: Clone,
-    T: FromTargetArrayOwned,
-    T::Elem: Copy + Eq + Hash,
-    T::Owned: AsTargets,
->>>>>>> 51fb2f7a
+
 {
     type Object = EnsembleLearner<P::Object>;
 
@@ -216,7 +192,6 @@
         let dataset_size =
             ((dataset.records.nrows() as f64) * self.bootstrap_proportion).ceil() as usize;
 
-<<<<<<< HEAD
         let iter = dataset.parallel_bootstrap_samples(dataset_size, &mut rng);
 
         let count = AtomicUsize::new(0);
@@ -232,7 +207,7 @@
             })
             .collect();
 
-        println!("Done with fit: {}", models.len());
+        // println!("Done with fit: {}", models.len());
 
         Ok(EnsembleLearner { models })
     }
@@ -275,20 +250,4 @@
         //     println!("Test accuracy: {} \n with default Decision Tree params, \n Ensemble Size: {},\n Bootstrap Proportion: {}",
         //   100.0 * cm.accuracy(), ensemble_size, bootstrap_proportion);
     }
-=======
-        let iter = dataset.bootstrap_samples(dataset_size, &mut rng);
-        //   let mut count = 0;
-        for train in iter {
-            //   count += 1;
-            let model = self.model_params.fit(&train).unwrap();
-            models.push(model);
-
-            if models.len() == self.ensemble_size {
-                break;
-            }
-        }
-
-        Ok(EnsembleLearner { models })
-    }
->>>>>>> 51fb2f7a
 }