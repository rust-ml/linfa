--- conflicted
+++ resolved
@@ -33,13 +33,8 @@
 rand = { version = "0.8", features = ["small_rng"] }
 criterion = "0.4.0"
 approx = "0.4"
-<<<<<<< HEAD
-
 linfa-datasets = { version = "0.6.1", path = "../../datasets/", features = ["iris"] }
-=======
-linfa-datasets = { version = "0.6.0", path = "../../datasets/", features = ["iris"] }
-linfa = { version = "0.6.0", path = "../..", features = ["benchmarks"] }
->>>>>>> 0a067bd6
+linfa = { version = "0.6.1", path = "../..", features = ["benchmarks"] }
 
 [[bench]]
 name = "decision_tree"
