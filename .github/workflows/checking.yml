--- conflicted
+++ resolved
@@ -11,13 +11,7 @@
       fail-fast: false
       matrix:
         toolchain:
-<<<<<<< HEAD
           - 1.51.0
-          - nightly
-          - beta
-=======
-          - 1.49.0
->>>>>>> 3be44bf3
           - stable
         experimental: [false]
         include:
@@ -43,10 +37,7 @@
           args: --workspace
 
       - name: Run cargo check (with serde)
-<<<<<<< HEAD
-=======
-        if: ${{ matrix.toolchain != '1.49.0' }} # The following args don't work on older versions of Cargo
->>>>>>> 3be44bf3
+        if: ${{ matrix.toolchain != '1.51.0' }} # The following args don't work on older versions of Cargo
         uses: actions-rs/cargo@v1
         with:
           command: check
