//! Common metrics for regression
//!
//! This module implements common comparison metrices for continuous variables.

use crate::{
    dataset::{AsTargets, DatasetBase},
    error::{Error, Result},
    Float,
};
use ndarray::prelude::*;
use ndarray::Data;
use std::ops::Sub;

/// Regression metrices trait for single targets.
///
/// It is possible to compute the listed mectrics between:
/// * One-dimensional array - One-dimensional array
/// * One-dimensional array - bi-dimensional array
/// * One-dimensional array - dataset
///
/// In the last two cases, if the second item does not represent a single target,
/// the result will be an error.
///
/// To compare bi-dimensional arrays use [`MultiTargetRegression`](trait.MultiTargetRegression.html)
pub trait SingleTargetRegression<F: Float, T: AsTargets<Elem = F>>: AsTargets<Elem = F> {
    /// Maximal error between two continuous variables
    fn max_error(&self, compare_to: &T) -> Result<F> {
        let max_error = self
            .try_single_target()?
            .sub(&compare_to.try_single_target()?)
            .iter()
            .map(|x| x.abs())
            .fold(F::neg_infinity(), F::max);
        Ok(max_error)
    }
    /// Mean error between two continuous variables
    fn mean_absolute_error(&self, compare_to: &T) -> Result<F> {
        self.try_single_target()?
            .sub(&compare_to.try_single_target()?)
            .mapv(|x| x.abs())
            .mean()
            .ok_or(Error::NotEnoughSamples)
    }

    /// Mean squared error between two continuous variables
    fn mean_squared_error(&self, compare_to: &T) -> Result<F> {
        self.try_single_target()?
            .sub(&compare_to.try_single_target()?)
            .mapv(|x| x * x)
            .mean()
            .ok_or(Error::NotEnoughSamples)
    }

    /// Mean squared log error between two continuous variables
    fn mean_squared_log_error(&self, compare_to: &T) -> Result<F> {
        self.try_single_target()?
            .mapv(|x| (F::one() + x).ln())
            .mean_squared_error(
                &compare_to
                    .try_single_target()?
                    .mapv(|x| (F::one() + x).ln()),
            )
    }

    /// Median absolute error between two continuous variables
    fn median_absolute_error(&self, compare_to: &T) -> Result<F> {
        let mut abs_error = self
            .try_single_target()?
            .sub(&compare_to.try_single_target()?)
            .mapv(|x| x.abs())
            .to_vec();
        abs_error.sort_by(|a, b| a.partial_cmp(&b).unwrap());
        let mid = abs_error.len() / 2;
        if abs_error.len() % 2 == 0 {
            Ok((abs_error[mid - 1] + abs_error[mid]) / F::from(2.0).unwrap())
        } else {
            Ok(abs_error[mid])
        }
    }

    /// R squared coefficient, is the proportion of the variance in the dependent variable that is
    /// predictable from the independent variable
    // r2 = 1 - sum((pred_i - y_i)^2)/sum((mean_y - y_i)^2)
    // if the mean is of `compare_to`, then the denominator
    // should compare `compare_to` and the mean, and not self and the mean
    fn r2(&self, compare_to: &T) -> Result<F> {
        let single_target_compare_to = compare_to.try_single_target()?;
        let mean = single_target_compare_to
            .mean()
            .ok_or(Error::NotEnoughSamples)?;

        Ok(F::one()
            - self
                .try_single_target()?
                .sub(&single_target_compare_to)
                .mapv(|x| x * x)
                .sum()
                / (single_target_compare_to
                    .mapv(|x| (x - mean) * (x - mean))
                    .sum()
                    + F::from(1e-10).unwrap()))
    }

    /// Same as R-Squared but with biased variance
    fn explained_variance(&self, compare_to: &T) -> Result<F> {
        let single_target_compare_to = compare_to.try_single_target()?;
        let diff = self.try_single_target()?.sub(&single_target_compare_to);

        let mean = single_target_compare_to
            .mean()
            .ok_or(Error::NotEnoughSamples)?;
        let mean_error = diff.mean().ok_or(Error::NotEnoughSamples)?;

        Ok(F::one()
            - (diff.mapv(|x| x * x).sum() - mean_error)
                / (single_target_compare_to
                    .mapv(|x| (x - mean) * (x - mean))
                    .sum()
                    + F::from(1e-10).unwrap()))
    }
}

impl<F: Float, D: Data<Elem = F>, T: AsTargets<Elem = F>> SingleTargetRegression<F, T>
    for ArrayBase<D, Ix1>
{
}

/// Regression metrices trait for multiple targets.
///
/// It is possible to compute the listed mectrics between:
/// * bi-dimensional array - bi-dimensional array
/// * bi-dimensional array - dataset
/// * dataset - dataset
/// * dataset - one-dimensional array
/// * dataset - bi-dimensional array
///
/// The shape of the compared targets must match.
///
/// To compare single-dimensional arrays use [`SingleTargetRegression`](trait.SingleTargetRegression.html)
pub trait MultiTargetRegression<F: Float, T: AsTargets<Elem = F>>: AsTargets<Elem = F> {
    /// Maximal error between two continuous variables
    fn max_error(&self, other: &T) -> Result<Array1<F>> {
        self.as_multi_targets()
            .axis_iter(Axis(1))
            .zip(other.as_multi_targets().axis_iter(Axis(1)))
            .map(|(a, b)| a.max_error(&b))
            .collect()
    }
    /// Mean error between two continuous variables
    fn mean_absolute_error(&self, other: &T) -> Result<Array1<F>> {
        self.as_multi_targets()
            .axis_iter(Axis(1))
            .zip(other.as_multi_targets().axis_iter(Axis(1)))
            .map(|(a, b)| a.mean_absolute_error(&b))
            .collect()
    }

    /// Mean squared error between two continuous variables
    fn mean_squared_error(&self, other: &T) -> Result<Array1<F>> {
        self.as_multi_targets()
            .axis_iter(Axis(1))
            .zip(other.as_multi_targets().axis_iter(Axis(1)))
            .map(|(a, b)| a.mean_squared_error(&b))
            .collect()
    }

    /// Mean squared log error between two continuous variables
    fn mean_squared_log_error(&self, other: &T) -> Result<Array1<F>> {
        self.as_multi_targets()
            .axis_iter(Axis(1))
            .zip(other.as_multi_targets().axis_iter(Axis(1)))
            .map(|(a, b)| a.mean_squared_log_error(&b))
            .collect()
    }

    /// Median absolute error between two continuous variables
    fn median_absolute_error(&self, other: &T) -> Result<Array1<F>> {
        self.as_multi_targets()
            .axis_iter(Axis(1))
            .zip(other.as_multi_targets().axis_iter(Axis(1)))
            .map(|(a, b)| a.median_absolute_error(&b))
            .collect()
    }

    /// R squared coefficient, is the proportion of the variance in the dependent variable that is
    /// predictable from the independent variable
<<<<<<< HEAD
    pub fn r2<T2: AsTargets<Elem = F>>(&self, compare_to: T2) -> Array1<F> {
        let t1 = self.as_multi_targets();
        let t2 = compare_to.as_multi_targets();

        t1.gencolumns()
            .into_iter()
            .zip(t2.gencolumns().into_iter())
            .map(|(a, b)| a.r2(b))
=======
    fn r2(&self, other: &T) -> Result<Array1<F>> {
        self.as_multi_targets()
            .axis_iter(Axis(1))
            .zip(other.as_multi_targets().axis_iter(Axis(1)))
            .map(|(a, b)| a.r2(&b))
>>>>>>> d0363a1f
            .collect()
    }

    /// Same as R-Squared but with biased variance
    fn explained_variance(&self, other: &T) -> Result<Array1<F>> {
        self.as_multi_targets()
            .axis_iter(Axis(1))
            .zip(other.as_multi_targets().axis_iter(Axis(1)))
            .map(|(a, b)| a.explained_variance(&b))
            .collect()
    }
}

impl<F: Float, D: Data<Elem = F>, T: AsTargets<Elem = F>> MultiTargetRegression<F, T>
    for ArrayBase<D, Ix2>
{
}

impl<F: Float, T: AsTargets<Elem = F>, T2: AsTargets<Elem = F>, D: Data<Elem = F>>
    MultiTargetRegression<F, T2> for DatasetBase<ArrayBase<D, Ix2>, T>
{
}

#[cfg(test)]
mod tests {
    use super::{MultiTargetRegression, SingleTargetRegression};
    use crate::dataset::DatasetBase;
    use approx::assert_abs_diff_eq;
    use ndarray::prelude::*;

    #[test]
    fn test_same() {
        let a: Array1<f32> = Array1::ones(100);

        assert_abs_diff_eq!(a.max_error(&a).unwrap(), 0.0f32);
        assert_abs_diff_eq!(a.mean_absolute_error(&a).unwrap(), 0.0f32);
        assert_abs_diff_eq!(a.mean_squared_error(&a).unwrap(), 0.0f32);
        assert_abs_diff_eq!(a.mean_squared_log_error(&a).unwrap(), 0.0f32);
        assert_abs_diff_eq!(a.median_absolute_error(&a).unwrap(), 0.0f32);
        assert_abs_diff_eq!(a.r2(&a).unwrap(), 1.0f32);
        assert_abs_diff_eq!(a.explained_variance(&a).unwrap(), 1.0f32);
    }

    #[test]
    fn test_max_error() {
        let a = array![0.0, 0.1, 0.2, 0.3, 0.4];
        let b = array![0.1, 0.3, 0.2, 0.5, 0.7];

        assert_abs_diff_eq!(a.max_error(&b).unwrap(), 0.3f32, epsilon = 1e-5);
    }

    #[test]
    fn test_median_absolute_error() {
        let a = array![0.0, 0.1, 0.2, 0.3, 0.4];
        let b = array![0.1, 0.3, 0.2, 0.5, 0.7];
        // 0.1, 0.2, 0.0, 0.2, 0.3 -> median error is 0.2

        assert_abs_diff_eq!(a.median_absolute_error(&b).unwrap(), 0.2f32, epsilon = 1e-5);
    }

    #[test]
    fn test_mean_squared_error() {
        let a = array![0.0, 0.1, 0.2, 0.3, 0.4];
        let b = array![0.1, 0.2, 0.3, 0.4, 0.5];

        assert_abs_diff_eq!(a.mean_squared_error(&b).unwrap(), 0.01, epsilon = 1e-5);
    }

    #[test]
    fn test_max_error_for_single_targets() {
        let records = array![[0.0, 0.0], [0.1, 0.1], [0.2, 0.2], [0.3, 0.3], [0.4, 0.4]];
        let targets = array![0.0, 0.1, 0.2, 0.3, 0.4];
        let st_dataset: DatasetBase<_, _> = (records.view(), targets).into();
        let prediction: Array1<f64> = array![0.1, 0.3, 0.2, 0.5, 0.7];
        let abs_err_from_arr1 = prediction.max_error(st_dataset.targets()).unwrap();
        let prediction: DatasetBase<_, _> = (records.view(), prediction.view()).into();
        let abs_err_from_ds = prediction.max_error(&st_dataset.targets()).unwrap();
        assert_eq!(abs_err_from_ds.dim(), 1);
        assert_abs_diff_eq!(abs_err_from_arr1, 0.3);
        assert_abs_diff_eq!(abs_err_from_arr1, abs_err_from_ds[0]);
    }

    #[test]
    fn test_mean_absolute_error_for_single_targets() {
        let records = array![[0.0, 0.0], [0.1, 0.1], [0.2, 0.2], [0.3, 0.3], [0.4, 0.4]];
        let targets = array![0.0, 0.1, 0.2, 0.3, 0.4];
        let st_dataset: DatasetBase<_, _> = (records.view(), targets).into();
        let prediction = array![0.1, 0.3, 0.2, 0.5, 0.7];
        let abs_err_from_arr1 = prediction.mean_absolute_error(&st_dataset).unwrap();
        let prediction: DatasetBase<_, _> = (records.view(), prediction).into();
        let abs_err_from_ds = prediction
            .mean_absolute_error(st_dataset.targets())
            .unwrap();
        assert_eq!(abs_err_from_ds.dim(), 1);
        assert_abs_diff_eq!(abs_err_from_arr1, 0.16);
        assert_abs_diff_eq!(abs_err_from_arr1, abs_err_from_ds[0]);
    }

    #[test]
    fn test_mean_squared_error_for_single_targets() {
        let records = array![[0.0, 0.0], [0.1, 0.1], [0.2, 0.2], [0.3, 0.3], [0.4, 0.4]];
        let targets = array![0.0, 0.1, 0.2, 0.3, 0.4];
        let st_dataset: DatasetBase<_, _> = (records.view(), targets).into();
        let prediction = array![0.1, 0.3, 0.2, 0.5, 0.7];
        let abs_err_from_arr1 = prediction.mean_squared_error(st_dataset.targets()).unwrap();
        let prediction: DatasetBase<_, _> = (records.view(), prediction).into();
        let abs_err_from_ds = prediction.mean_squared_error(st_dataset.targets()).unwrap();
        assert_eq!(abs_err_from_ds.dim(), 1);
        assert_abs_diff_eq!(abs_err_from_arr1, 0.036);
        assert_abs_diff_eq!(abs_err_from_arr1, abs_err_from_ds[0]);
    }

    #[test]
    fn test_mean_squared_log_error_for_single_targets() {
        let records = array![[0.0, 0.0], [0.1, 0.1], [0.2, 0.2], [0.3, 0.3], [0.4, 0.4]];
        let targets = array![0.0, 0.1, 0.2, 0.3, 0.4];
        let st_dataset: DatasetBase<_, _> = (records.view(), targets).into();
        let prediction = array![0.1, 0.3, 0.2, 0.5, 0.7];
        let abs_err_from_arr1 = prediction
            .mean_squared_log_error(st_dataset.targets())
            .unwrap();
        let prediction: DatasetBase<_, _> = (records.view(), prediction).into();
        let abs_err_from_ds = prediction
            .mean_squared_log_error(st_dataset.targets())
            .unwrap();
        assert_eq!(abs_err_from_ds.dim(), 1);
        assert_abs_diff_eq!(abs_err_from_arr1, 0.019_033, epsilon = 1e-5);
        assert_abs_diff_eq!(abs_err_from_arr1, abs_err_from_ds[0]);
    }

    #[test]
    fn test_median_absolute_error_for_single_targets() {
        let records = array![[0.0, 0.0], [0.1, 0.1], [0.2, 0.2], [0.3, 0.3],];
        let targets = array![0.0, 0.1, 0.2, 0.4];
        let st_dataset: DatasetBase<_, _> = (records.view(), targets).into();
        let prediction = array![0.1, 0.3, 0.2, 0.7];
        // even length absolute errors
        let abs_err_from_arr1 = prediction
            .median_absolute_error(st_dataset.targets())
            .unwrap();
        let prediction: DatasetBase<_, _> = (records.view(), prediction).into();
        let abs_err_from_ds = prediction
            .median_absolute_error(st_dataset.targets())
            .unwrap();
        assert_eq!(abs_err_from_ds.dim(), 1);
        assert_abs_diff_eq!(abs_err_from_arr1, 0.15, epsilon = 1e-5);
        assert_abs_diff_eq!(abs_err_from_arr1, abs_err_from_ds[0]);

        // odd length absolute errors
        let records = array![[0.0, 0.0], [0.1, 0.1], [0.2, 0.2], [0.3, 0.3], [0.4, 0.4]];
        let targets = array![0.0, 0.1, 0.2, 0.3, 0.4];
        let st_dataset: DatasetBase<_, _> = (records.view(), targets).into();
        let prediction = array![0.1, 0.3, 0.2, 0.51, 0.7];
        let abs_err_from_arr1 = prediction.median_absolute_error(&st_dataset).unwrap();
        let prediction: DatasetBase<_, _> = (records.view(), prediction).into();
        let abs_err_from_ds = prediction.median_absolute_error(&st_dataset).unwrap();
        assert_eq!(abs_err_from_ds.dim(), 1);
        assert_abs_diff_eq!(abs_err_from_arr1, 0.2, epsilon = 1e-5);
        assert_abs_diff_eq!(abs_err_from_arr1, abs_err_from_ds[0]);
    }

    #[test]
    fn test_r2_for_single_targets() {
        let records = array![[0.0, 0.0], [0.1, 0.1], [0.2, 0.2], [0.3, 0.3], [0.4, 0.4]];
        let targets = array![0.0, 0.1, 0.2, 0.3, 0.4];
        let st_dataset: DatasetBase<_, _> = (records.view(), targets).into();
        let prediction = array![0.1, 0.3, 0.2, 0.5, 0.7];
        let abs_err_from_arr1 = prediction.r2(st_dataset.targets()).unwrap();
        let prediction: DatasetBase<_, _> = (records.view(), prediction).into();
        let abs_err_from_ds = prediction.r2(st_dataset.targets()).unwrap();
        assert_eq!(abs_err_from_ds.dim(), 1);
        assert_abs_diff_eq!(abs_err_from_arr1, -0.8, epsilon = 1e-5);
        assert_abs_diff_eq!(abs_err_from_arr1, abs_err_from_ds[0]);
    }

    #[test]
    fn test_explained_variance_for_single_targets() {
        let records = array![[0.0, 0.0], [0.1, 0.1], [0.2, 0.2], [0.3, 0.3], [0.4, 0.4]];
        let targets = array![0.0, 0.1, 0.2, 0.3, 0.4];
        let st_dataset: DatasetBase<_, _> = (records.view(), targets).into();
        let prediction = array![0.1, 0.3, 0.2, 0.5, 0.7];
        let abs_err_from_arr1 = prediction.explained_variance(st_dataset.targets()).unwrap();
        let prediction: DatasetBase<_, _> = (records.view(), prediction).into();
        let abs_err_from_ds = prediction.explained_variance(&st_dataset).unwrap();
        assert_eq!(abs_err_from_ds.dim(), 1);
        assert_abs_diff_eq!(abs_err_from_arr1, 0.8, epsilon = 1e-5);
        assert_abs_diff_eq!(abs_err_from_arr1, abs_err_from_ds[0]);
    }
}<|MERGE_RESOLUTION|>--- conflicted
+++ resolved
@@ -184,22 +184,11 @@
 
     /// R squared coefficient, is the proportion of the variance in the dependent variable that is
     /// predictable from the independent variable
-<<<<<<< HEAD
-    pub fn r2<T2: AsTargets<Elem = F>>(&self, compare_to: T2) -> Array1<F> {
-        let t1 = self.as_multi_targets();
-        let t2 = compare_to.as_multi_targets();
-
-        t1.gencolumns()
-            .into_iter()
-            .zip(t2.gencolumns().into_iter())
-            .map(|(a, b)| a.r2(b))
-=======
     fn r2(&self, other: &T) -> Result<Array1<F>> {
         self.as_multi_targets()
             .axis_iter(Axis(1))
             .zip(other.as_multi_targets().axis_iter(Axis(1)))
             .map(|(a, b)| a.r2(&b))
->>>>>>> d0363a1f
             .collect()
     }
 
