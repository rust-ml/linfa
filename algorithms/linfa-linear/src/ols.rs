//! Ordinary Least Squares
#![allow(non_snake_case)]
use crate::error::{LinearError, Result};
use ndarray::{Array1, Array2, ArrayBase, Axis, Data, Ix1, Ix2};
use ndarray_linalg::{Lapack, LeastSquaresSvdInto, Scalar};
use ndarray_stats::SummaryStatisticsExt;
use serde::{Deserialize, Serialize};

use linfa::dataset::{AsTargets, DatasetBase};
use linfa::traits::{Fit, PredictRef};

pub trait Float: linfa::Float + Lapack + Scalar {}
impl Float for f32 {}
impl Float for f64 {}

#[derive(Serialize, Deserialize)]
/// An ordinary least squares linear regression model.
///
/// LinearRegression fits a linear model to minimize the residual sum of
/// squares between the observed targets in the dataset, and the targets
/// predicted by the linear approximation.
///
/// Ordinary least squares regression solves the overconstrainted model
///
/// y = Ax + b
///
/// by finding x and b which minimize the L_2 norm ||y - Ax - b||_2.
///
/// It currently uses the [Moore-Penrose pseudo-inverse]()
/// to solve y - b = Ax.
///
/// /// ## Examples
///
/// Here's an example on how to train a linear regression model on the `diabetes` dataset
/// ```rust
/// use linfa::traits::{Fit, Predict};
/// use linfa_linear::LinearRegression;
/// use linfa::prelude::SingleTargetRegression;
///
/// let dataset = linfa_datasets::diabetes();
/// let model = LinearRegression::default().fit(&dataset).unwrap();
/// let pred = model.predict(&dataset);
/// let r2 = pred.r2(&dataset).unwrap();
/// println!("r2 from prediction: {}", r2);
/// ```
pub struct LinearRegression {
    options: Options,
}

#[derive(Clone, Copy, PartialEq, Eq, Serialize, Deserialize)]
enum Options {
    None,
    WithIntercept,
    WithInterceptAndNormalize,
}

impl Options {
    fn should_use_intercept(&self) -> bool {
        *self == Options::WithIntercept || *self == Options::WithInterceptAndNormalize
    }

    fn should_normalize(&self) -> bool {
        *self == Options::WithInterceptAndNormalize
    }
}

#[derive(Serialize, Deserialize)]
/// A fitted linear regression model which can be used for making predictions.
pub struct FittedLinearRegression<A> {
    intercept: A,
    params: Array1<A>,
}

impl Default for LinearRegression {
    fn default() -> Self {
        LinearRegression::new()
    }
}

/// Configure and fit a linear regression model
impl LinearRegression {
    /// Create a default linear regression model.
    ///
    /// By default, an intercept will be fitted. To disable fitting an
    /// intercept, call `.with_intercept(false)` before calling `.fit()`.
    ///
    /// To additionally normalize the feature matrix before fitting, call
    /// `fit_intercept_and_normalize()` before calling `fit()`. The feature
    /// matrix will not be normalized by default.
    pub fn new() -> LinearRegression {
        LinearRegression {
            options: Options::WithIntercept,
        }
    }

    /// Configure the linear regression model to fit an intercept.
    /// Defaults to `true` if not set.
    pub fn with_intercept(mut self, with_intercept: bool) -> Self {
        if with_intercept {
            self.options = Options::WithIntercept;
        } else {
            self.options = Options::None;
        }
        self
    }

    /// Configure the linear regression model to fit an intercept and to
    /// normalize the feature matrix before fitting it.
    ///
    /// Normalizing the feature matrix is generally recommended to improve
    /// numeric stability unless features have already been normalized or
    /// are all within in a small range and all features are of similar size.
    ///
    /// Normalization implies fitting an intercept.
    pub fn with_intercept_and_normalize(mut self) -> Self {
        self.options = Options::WithInterceptAndNormalize;
        self
    }
}

impl<F: Float, D: Data<Elem = F>, T: AsTargets<Elem = F>> Fit<ArrayBase<D, Ix2>, T, LinearError>
    for LinearRegression
{
    type Object = FittedLinearRegression<F>;

    /// Fit a linear regression model given a feature matrix `X` and a target
    /// variable `y`.
    ///
    /// The feature matrix `X` must have shape `(n_samples, n_features)`
    ///
    /// The target variable `y` must have shape `(n_samples)`
    ///
    /// Returns a `FittedLinearRegression` object which contains the fitted
    /// parameters and can be used to `predict` values of the target variable
    /// for new feature values.
    fn fit(&self, dataset: &DatasetBase<ArrayBase<D, Ix2>, T>) -> Result<Self::Object> {
        let X = dataset.records();
        let y = dataset.try_single_target()?;

        let (n_samples, _) = X.dim();

        // Check that our inputs have compatible shapes
        assert_eq!(y.dim(), n_samples);

        if self.options.should_use_intercept() {
            // If we are fitting the intercept, we first center X and y,
            // compute the models parameters based on the centered X and y
            // and the intercept as the residual of fitted parameters applied
            // to the X_offset and y_offset
            let X_offset: Array1<F> = X
                .mean_axis(Axis(0))
                .ok_or_else(|| LinearError::NotEnoughSamples)?;
            let X_centered: Array2<F> = X - &X_offset;
            let y_offset: F = y.mean().ok_or_else(|| LinearError::NotEnoughTargets)?;
            let y_centered: Array1<F> = &y - y_offset;
            let params: Array1<F> =
                compute_params(&X_centered, &y_centered, self.options.should_normalize())?;
            let intercept: F = y_offset - X_offset.dot(&params);
            Ok(FittedLinearRegression { intercept, params })
        } else {
            Ok(FittedLinearRegression {
<<<<<<< HEAD
                intercept: F::from(0).unwrap(),
                params: solve_least_squares(X, &y)?,
=======
                intercept: F::cast(0),
                params: solve_normal_equation(X, &y)?,
>>>>>>> ce8a8157
            })
        }
    }
}

/// Compute the parameters for the linear regression model with
/// or without normalization.
fn compute_params<F, B, C>(
    X: &ArrayBase<B, Ix2>,
    y: &ArrayBase<C, Ix1>,
    normalize: bool,
) -> Result<Array1<F>>
where
    F: Float,
    B: Data<Elem = F>,
    C: Data<Elem = F>,
{
    if normalize {
        let scale: Array1<F> = X.map_axis(Axis(0), |column| column.central_moment(2).unwrap());
        let X: Array2<F> = X / &scale;
        let mut params: Array1<F> = solve_least_squares(&X, y)?;
        params /= &scale;
        Ok(params)
    } else {
        solve_least_squares(X, y)
    }
}

<<<<<<< HEAD
/// Find the b that minimizes the 2-norm of X b - y
/// by using the least_squares solver from ndarray-linalg
fn solve_least_squares<F, B, C>(
    X: &ArrayBase<B, Ix2>,
    y: &ArrayBase<C, Ix1>,
) -> Result<Array1<F>, String>
=======
/// Solve the overconstrained model Xb = y by solving X^T X b = X^t y,
/// this is (mathematically, not numerically) equivalent to computing
/// the solution with the Moore-Penrose pseudo-inverse.
fn solve_normal_equation<F, B, C>(X: &ArrayBase<B, Ix2>, y: &ArrayBase<C, Ix1>) -> Result<Array1<F>>
>>>>>>> ce8a8157
where
    F: Float,
    B: Data<Elem = F>,
    C: Data<Elem = F>,
{
<<<<<<< HEAD
    // It would be cleaner to use ndarray_linalg::LeastSquaresSvd::least_squares,
    // but that is currently not possible since B = C is required
    let X = X.to_owned();
    let y = y.to_owned();

    X.least_squares_into(y)
        .map(|x| x.solution)
        .map_err(|err| format! {"{}", err})
=======
    let rhs = X.t().dot(y);
    let linear_operator = X.t().dot(X);
    linear_operator.solve_into(rhs).map_err(|err| err.into())
>>>>>>> ce8a8157
}

/// View the fitted parameters and make predictions with a fitted
/// linear regresssion model.
impl<F: Float> FittedLinearRegression<F> {
    /// Get the fitted parameters
    pub fn params(&self) -> &Array1<F> {
        &self.params
    }

    /// Get the fitted intercept, 0. if no intercept was fitted
    pub fn intercept(&self) -> F {
        self.intercept
    }
}

impl<F: Float, D: Data<Elem = F>> PredictRef<ArrayBase<D, Ix2>, Array1<F>>
    for FittedLinearRegression<F>
{
    /// Given an input matrix `X`, with shape `(n_samples, n_features)`,
    /// `predict` returns the target variable according to linear model
    /// learned from the training data distribution.
    fn predict_ref<'a>(&'a self, x: &ArrayBase<D, Ix2>) -> Array1<F> {
        x.dot(&self.params) + self.intercept
    }
}

#[cfg(test)]
mod tests {
    use super::*;
    use approx::assert_abs_diff_eq;
    use linfa::{traits::Predict, Dataset};
    use ndarray::array;

    #[test]
    fn fits_a_line_through_two_dots() {
        let lin_reg = LinearRegression::new();
        let dataset = Dataset::new(array![[0f64], [1.]], array![1., 2.]);
        let model = lin_reg.fit(&dataset).unwrap();
        let result = model.predict(dataset.records());

        assert_abs_diff_eq!(result, &array![1., 2.], epsilon = 1e-12);
    }

    /// When `with_intercept` is set to false, the
    /// fitted line runs through the origin. For a perfect
    /// fit we only need to provide one point.
    #[test]
    fn without_intercept_fits_line_through_origin() {
        let lin_reg = LinearRegression::new().with_intercept(false);
        let dataset = Dataset::new(array![[1.]], array![1.]);
        let model = lin_reg.fit(&dataset).unwrap();
        let result = model.predict(&array![[0.], [1.]]);

        assert_abs_diff_eq!(result, &array![0., 1.], epsilon = 1e-12);
    }

    /// We can't fit a line through two points without fitting the
    /// intercept in general. In this case we should find the solution
    /// that minimizes the squares. Fitting a line with intercept through
    /// the points (-1, 1), (1, 1) has the least-squares solution
    /// f(x) = 0
    #[test]
    fn fits_least_squares_line_through_two_dots() {
        let lin_reg = LinearRegression::new().with_intercept(false);
        let dataset = Dataset::new(array![[-1.], [1.]], array![1., 1.]);
        let model = lin_reg.fit(&dataset).unwrap();
        let result = model.predict(dataset.records());

        assert_abs_diff_eq!(result, &array![0., 0.], epsilon = 1e-12);
    }

    /// We can't fit a line through three points in general
    /// - in this case we should find the solution that minimizes
    /// the squares. Fitting a line with intercept through the
    /// points (0, 0), (1, 0), (2, 2) has the least-squares solution
    /// f(x) = -1./3. + x
    #[test]
    fn fits_least_squares_line_through_three_dots() {
        let lin_reg = LinearRegression::new();
        let dataset = Dataset::new(array![[0.], [1.], [2.]], array![0., 0., 2.]);
        let model = lin_reg.fit(&dataset).unwrap();
        let actual = model.predict(dataset.records());

        assert_abs_diff_eq!(actual, array![-1. / 3., 2. / 3., 5. / 3.], epsilon = 1e-12);
    }

    /// Check that the linear regression prefectly fits three datapoints for
    /// the model
    /// f(x) = (x + 1)^2 = x^2 + 2x + 1
    #[test]
    fn fits_three_parameters_through_three_dots() {
        let lin_reg = LinearRegression::new();
        let dataset = Dataset::new(array![[0f64, 0.], [1., 1.], [2., 4.]], array![1., 4., 9.]);
        let model = lin_reg.fit(&dataset).unwrap();

        assert_abs_diff_eq!(model.params(), &array![2., 1.], epsilon = 1e-12);
        assert_abs_diff_eq!(model.intercept(), &1., epsilon = 1e-12);
    }

    /// Check that the linear regression prefectly fits four datapoints for
    /// the model
    /// f(x) = (x + 1)^3 = x^3 + 3x^2 + 3x + 1
    #[test]
    fn fits_four_parameters_through_four_dots() {
        let lin_reg = LinearRegression::new();
        let dataset = Dataset::new(
            array![[0f64, 0., 0.], [1., 1., 1.], [2., 4., 8.], [3., 9., 27.]],
            array![1., 8., 27., 64.],
        );
        let model = lin_reg.fit(&dataset).unwrap();

        assert_abs_diff_eq!(model.params(), &array![3., 3., 1.], epsilon = 1e-12);
        assert_abs_diff_eq!(model.intercept(), &1., epsilon = 1e-12);
    }

    /// Check that the linear regression prefectly fits three datapoints for
    /// the model
    /// f(x) = (x + 1)^2 = x^2 + 2x + 1
    #[test]
    fn fits_three_parameters_through_three_dots_f32() {
        let lin_reg = LinearRegression::new();
        let dataset = Dataset::new(array![[0f64, 0.], [1., 1.], [2., 4.]], array![1., 4., 9.]);
        let model = lin_reg.fit(&dataset).unwrap();

        assert_abs_diff_eq!(model.params(), &array![2., 1.], epsilon = 1e-4);
        assert_abs_diff_eq!(model.intercept(), &1., epsilon = 1e-6);
    }

    /// Check that the linear regression prefectly fits four datapoints for
    /// the model
    /// f(x) = (x + 1)^3 = x^3 + 3x^2 + 3x + 1
    /// when normalization is enabled
    #[test]
    fn fits_four_parameters_through_four_dots_with_normalization() {
        let lin_reg = LinearRegression::new().with_intercept_and_normalize();
        let dataset = Dataset::new(
            array![[0f64, 0., 0.], [1., 1., 1.], [2., 4., 8.], [3., 9., 27.]],
            array![1., 8., 27., 64.],
        );
        let model = lin_reg.fit(&dataset).unwrap();

        assert_abs_diff_eq!(model.params(), &array![3., 3., 1.], epsilon = 1e-12);
        assert_abs_diff_eq!(model.intercept(), 1., epsilon = 1e-12);
    }

    /// Check that the linear regression model works with both owned and view
    /// representations of arrays
    #[test]
    fn works_with_viewed_and_owned_representations() {
        let lin_reg = LinearRegression::new().with_intercept_and_normalize();
        let dataset = Dataset::new(
            array![[0., 0., 0.], [1., 1., 1.], [2., 4., 8.], [3., 9., 27.]],
            array![1., 8., 27., 64.],
        );
        let dataset_view = dataset.view();

        let model1 = lin_reg.fit(&dataset).expect("can't fit owned arrays");
        let model2 = lin_reg
            .fit(&dataset_view)
            .expect("can't fit feature view with owned target");

        assert_eq!(model1.params(), model2.params());
        assert_abs_diff_eq!(model1.intercept(), model2.intercept());
    }
}<|MERGE_RESOLUTION|>--- conflicted
+++ resolved
@@ -159,13 +159,8 @@
             Ok(FittedLinearRegression { intercept, params })
         } else {
             Ok(FittedLinearRegression {
-<<<<<<< HEAD
-                intercept: F::from(0).unwrap(),
+                intercept: F::cast(0),
                 params: solve_least_squares(X, &y)?,
-=======
-                intercept: F::cast(0),
-                params: solve_normal_equation(X, &y)?,
->>>>>>> ce8a8157
             })
         }
     }
@@ -194,25 +189,14 @@
     }
 }
 
-<<<<<<< HEAD
 /// Find the b that minimizes the 2-norm of X b - y
 /// by using the least_squares solver from ndarray-linalg
-fn solve_least_squares<F, B, C>(
-    X: &ArrayBase<B, Ix2>,
-    y: &ArrayBase<C, Ix1>,
-) -> Result<Array1<F>, String>
-=======
-/// Solve the overconstrained model Xb = y by solving X^T X b = X^t y,
-/// this is (mathematically, not numerically) equivalent to computing
-/// the solution with the Moore-Penrose pseudo-inverse.
-fn solve_normal_equation<F, B, C>(X: &ArrayBase<B, Ix2>, y: &ArrayBase<C, Ix1>) -> Result<Array1<F>>
->>>>>>> ce8a8157
+fn solve_least_squares<F, B, C>(X: &ArrayBase<B, Ix2>, y: &ArrayBase<C, Ix1>) -> Result<Array1<F>>
 where
     F: Float,
     B: Data<Elem = F>,
     C: Data<Elem = F>,
 {
-<<<<<<< HEAD
     // It would be cleaner to use ndarray_linalg::LeastSquaresSvd::least_squares,
     // but that is currently not possible since B = C is required
     let X = X.to_owned();
@@ -220,12 +204,7 @@
 
     X.least_squares_into(y)
         .map(|x| x.solution)
-        .map_err(|err| format! {"{}", err})
-=======
-    let rhs = X.t().dot(y);
-    let linear_operator = X.t().dot(X);
-    linear_operator.solve_into(rhs).map_err(|err| err.into())
->>>>>>> ce8a8157
+        .map_err(|err| err.into())
 }
 
 /// View the fitted parameters and make predictions with a fitted
