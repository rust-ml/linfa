[package]
name = "linfa-clustering"
version = "0.6.1"
edition = "2018"
authors = [
    "Luca Palmieri <rust@lpalmieri.com>",
    "xd009642 <danielmckenna93@gmail.com>",
    "Rémi Lafage <remi.lafage@onera.fr>"
]
description = "A collection of clustering algorithms"
license = "MIT/Apache-2.0"

repository = "https://github.com/rust-ml/linfa/"
readme = "README.md"

keywords = ["clustering", "machine-learning", "linfa", "k-means", "unsupervised"]
categories = ["algorithms", "mathematics", "science"]

[features]
default = []
serde = ["serde_crate", "ndarray/serde", "linfa-nn/serde"]

[dependencies.serde_crate]
package = "serde"
optional = true
version = "1.0"
default-features = false
features = ["std", "derive"]

[dependencies]
ndarray = { version = "0.15", features = ["rayon", "approx"]}
linfa-linalg = { version = "0.1", default-features = false }
ndarray-linalg = { version = "0.15", optional = true }
ndarray-rand = "0.14"
ndarray-stats = "0.5"
num-traits = "0.2"
rand_xoshiro = "0.6"
space = "0.12"
thiserror = "1.0"
partitions = "0.2.4"
linfa = { version = "0.6.1", path = "../.." }
linfa-nn = { version = "0.6.1", path = "../linfa-nn" }
noisy_float = "0.2.0"

[dev-dependencies]
ndarray-npy = { version = "0.8", default-features = false }
<<<<<<< HEAD
linfa-datasets = { version = "0.6.1", path = "../../datasets", features = ["generate"] }
criterion = "0.3.5"
=======
linfa-datasets = { version = "0.6.0", path = "../../datasets", features = ["generate"] }
criterion = "0.4.0"
>>>>>>> 0a067bd6
serde_json = "1"
approx = "0.4"
lax = "0.15.0"
linfa = { version = "0.6.0", path = "../..", features = ["benchmarks"] }

[[bench]]
name = "k_means"
harness = false

[[bench]]
name = "dbscan"
harness = false

[[bench]]
name = "appx_dbscan"
harness = false

[[bench]]
name = "gaussian_mixture"
harness = false<|MERGE_RESOLUTION|>--- conflicted
+++ resolved
@@ -44,13 +44,8 @@
 
 [dev-dependencies]
 ndarray-npy = { version = "0.8", default-features = false }
-<<<<<<< HEAD
 linfa-datasets = { version = "0.6.1", path = "../../datasets", features = ["generate"] }
-criterion = "0.3.5"
-=======
-linfa-datasets = { version = "0.6.0", path = "../../datasets", features = ["generate"] }
 criterion = "0.4.0"
->>>>>>> 0a067bd6
 serde_json = "1"
 approx = "0.4"
 lax = "0.15.0"
