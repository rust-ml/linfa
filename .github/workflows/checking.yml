on: [push, pull_request]

name: Check For Build Errors

jobs:
  check:
<<<<<<< HEAD
    name: check
    runs-on: ubuntu-latest
=======
    name: check-${{ matrix.toolchain }}-${{ matrix.os }}
    runs-on: ${{ matrix.os }}
    if: github.event.pull_request.draft == false
>>>>>>> 6168a900
    strategy:
      fail-fast: false
      matrix:
        toolchain: 
          - 1.54.0
          - stable
          - nightly
        os:
          - ubuntu-latest
          - windows-latest

    continue-on-error: ${{ matrix.toolchain == 'nightly' }}

    steps:
      - name: Checkout sources
        uses: actions/checkout@v2

      - name: Install toolchain
        uses: actions-rs/toolchain@v1
        with:
          profile: minimal
          toolchain: ${{ matrix.toolchain }}
          override: true

      - name: Log active toolchain
        run: rustup show

      # Check if linfa compiles by itself without uniting dependency features with other crates
      - name: Run cargo check on linfa
        uses: actions-rs/cargo@v1
        with:
          command: check

      - name: Run cargo check (no features)
        uses: actions-rs/cargo@v1
        with:
          command: check
          args: --workspace --all-targets

      - name: Run cargo check (with serde)
        if: ${{ matrix.toolchain != '1.54.0' }} # The following args don't work on older versions of Cargo
        uses: actions-rs/cargo@v1
        with:
          command: check
          args: --workspace --all-targets --features "linfa-clustering/serde linfa-ica/serde linfa-kernel/serde linfa-reduction/serde linfa-svm/serde linfa-elasticnet/serde linfa-pls/serde linfa-trees/serde linfa-nn/serde"<|MERGE_RESOLUTION|>--- conflicted
+++ resolved
@@ -4,14 +4,8 @@
 
 jobs:
   check:
-<<<<<<< HEAD
-    name: check
-    runs-on: ubuntu-latest
-=======
     name: check-${{ matrix.toolchain }}-${{ matrix.os }}
     runs-on: ${{ matrix.os }}
-    if: github.event.pull_request.draft == false
->>>>>>> 6168a900
     strategy:
       fail-fast: false
       matrix:
