use linfa::prelude::Transformer;
use linfa::{
    composing::platt_scaling::{platt_newton_method, platt_predict, PlattParams},
    dataset::{AsTargets, CountedTargets, DatasetBase, Pr},
    traits::Fit,
    traits::{Predict, PredictRef},
};
use ndarray::{Array1, Array2, ArrayBase, ArrayView2, Data, Ix1, Ix2};
use std::cmp::Ordering;

use super::error::Result;
use super::permutable_kernel::{PermutableKernel, PermutableKernelOneClass};
use super::solver_smo::SolverState;
use super::SolverParams;
use super::{Float, Svm, SvmParams};
use linfa_kernel::Kernel;

fn calibrate_with_platt<F: Float, D: Data<Elem = F>, T: AsTargets<Elem = bool>>(
    mut obj: Svm<F, F>,
    params: &PlattParams<F, ()>,
    dataset: &DatasetBase<ArrayBase<D, Ix2>, T>,
) -> Result<Svm<F, Pr>> {
    let pred = dataset
        .records()
        .outer_iter()
        .map(|x| obj.weighted_sum(&x) - obj.rho)
        .collect::<Array1<_>>();

    let (a, b) = platt_newton_method(pred.view(), dataset.try_single_target()?, params)?;
    obj.probability_coeffs = Some((a, b));

    Ok(obj.with_phantom())
}

/// Support Vector Classification with C-penalizing parameter
///
/// This methods solves a binary SVC problem with a penalizing parameter C between (0, inf). The
/// dual problem has the form
/// ```ignore
/// min_a 1/2*a^tQ a - e^T a s.t. y^t = 0, 0 <= a_i <= C_i
/// ```
/// with `Q_ij = y_i y_j K(x_i, x_j)` the kernel matrix.
///
/// # Parameters
///
/// * `params` - Solver parameters (threshold etc.)
/// * `kernel` - the kernel matrix `Q`
/// * `targets` - the ground truth targets `y_i`
/// * `cpos` - C for positive targets
/// * `cneg` - C for negative targets
pub fn fit_c<F: Float>(
    params: SolverParams<F>,
    dataset: ArrayView2<F>,
    kernel: Kernel<F>,
    targets: &[bool],
    cpos: F,
    cneg: F,
) -> Svm<F, F> {
    let bounds = targets
        .iter()
        .map(|x| if *x { cpos } else { cneg })
        .collect::<Vec<_>>();

    let kernel = PermutableKernel::new(kernel, targets.to_vec());

    let solver = SolverState::new(
        vec![F::zero(); targets.len()],
        vec![-F::one(); targets.len()],
        targets.to_vec(),
        dataset,
        kernel,
        bounds,
        params,
        false,
    );

    let mut res = solver.solve();

    res.alpha = res
        .alpha
        .into_iter()
        .zip(targets.iter())
        .map(|(a, b)| if *b { a } else { -a })
        .collect();

    res
}

/// Support Vector Classification with Nu-penalizing term
///
/// This methods solves a binary SVC problem with a penalizing parameter nu between (0, 1). The
/// dual problem has the form
/// ```ignore
/// min_a 1/2*a^tQ a s.t. y^t a = 0, 0 <= a_i <= 1/l, e^t a > nu
/// ```
/// with `Q_ij = y_i y_j K(x_i, x_j)` the kernel matrix.
///
/// # Parameters
///
/// * `params` - Solver parameters (threshold etc.)
/// * `kernel` - the kernel matrix `Q`
/// * `targets` - the ground truth targets `y_i`
/// * `nu` - Nu penalizing term
pub fn fit_nu<F: Float>(
    params: SolverParams<F>,
    dataset: ArrayView2<F>,
    kernel: Kernel<F>,
    targets: &[bool],
    nu: F,
<<<<<<< HEAD
) -> Svm<F, F> {
    let mut sum_pos = nu * F::from(targets.len()).unwrap() / F::from(2.0).unwrap();
    let mut sum_neg = nu * F::from(targets.len()).unwrap() / F::from(2.0).unwrap();
=======
) -> Svm<F, Pr> {
    let mut sum_pos = nu * F::cast(targets.len()) / F::cast(2.0);
    let mut sum_neg = nu * F::cast(targets.len()) / F::cast(2.0);
>>>>>>> a42401eb
    let init_alpha = targets
        .iter()
        .map(|x| {
            if *x {
                let val = F::min(F::one(), sum_pos);
                sum_pos -= val;
                val
            } else {
                let val = F::min(F::one(), sum_neg);
                sum_neg -= val;
                val
            }
        })
        .collect::<Vec<_>>();

    let kernel = PermutableKernel::new(kernel, targets.to_vec());

    let solver = SolverState::new(
        init_alpha,
        vec![F::zero(); targets.len()],
        targets.to_vec(),
        dataset,
        kernel,
        vec![F::one(); targets.len()],
        params,
        true,
    );

    let mut res = solver.solve();

    let r = res.r.unwrap();

    res.alpha = res
        .alpha
        .into_iter()
        .zip(targets.iter())
        .map(|(a, b)| if *b { a } else { -a })
        .map(|x| x / r)
        .collect();
    res.rho /= r;
    res.obj /= r * r;

    res
}

/// Support Vector Classification for one-class problems
///
/// This methods solves a binary SVC, when there are no targets available. This can, for example be
/// useful, when outliers should be rejected.
///
/// # Parameters
///
/// * `params` - Solver parameters (threshold etc.)
/// * `kernel` - the kernel matrix `Q`
/// * `nu` - Nu penalizing term
pub fn fit_one_class<F: Float + num_traits::ToPrimitive>(
    params: SolverParams<F>,
    dataset: ArrayView2<F>,
    kernel: Kernel<F>,
    nu: F,
) -> Svm<F, F> {
    let size = kernel.size();
    let n = (nu * F::cast(size)).to_usize().unwrap();

    let init_alpha = (0..size)
        .map(|x| match x.cmp(&n) {
            Ordering::Less => F::one(),
            Ordering::Greater => F::zero(),
            Ordering::Equal => nu * F::cast(size) - F::cast(x),
        })
        .collect::<Vec<_>>();

    let kernel = PermutableKernelOneClass::new(kernel);

    let solver = SolverState::new(
        init_alpha,
        vec![F::zero(); size],
        vec![true; size],
        dataset,
        kernel,
        vec![F::one(); size],
        params,
        false,
    );

    let res = solver.solve();

    res
}

/// Fit binary classification problem
///
/// For a given dataset with kernel matrix as records and two class problem as targets this fits
/// a optimal hyperplane to the problem and returns the solution as a model. The model predicts
/// probabilities for whether a sample belongs to the first or second class.
macro_rules! impl_classification {
    ($records:ty, $targets:ty) => {
        impl<'a, F: Float> Fit<'a, $records, $targets> for SvmParams<F, Pr> {
            type Object = Result<Svm<F, Pr>>;

            fn fit(&self, dataset: &DatasetBase<$records, $targets>) -> Self::Object {
                let kernel = self.kernel.transform(dataset.records());
                let target = dataset.try_single_target()?;
                let target = target.as_slice().unwrap();

                let ret = match (self.c, self.nu) {
                    (Some((c_p, c_n)), _) => fit_c(
                        self.solver_params.clone(),
                        dataset.records().view(),
                        kernel,
                        target,
                        c_p,
                        c_n,
                    ),
                    (None, Some((nu, _))) => fit_nu(
                        self.solver_params.clone(),
                        dataset.records().view(),
                        kernel,
                        target,
                        nu,
                    ),
                    _ => panic!("Set either C value or Nu value"),
                };

                calibrate_with_platt(ret, &self.platt, dataset)
            }
        }

        impl<'a, F: Float> Fit<'a, $records, $targets> for SvmParams<F, bool> {
            type Object = Result<Svm<F, bool>>;

            fn fit(&self, dataset: &DatasetBase<$records, $targets>) -> Self::Object {
                let kernel = self.kernel.transform(dataset.records());
                let target = dataset.try_single_target()?;
                let target = target.as_slice().unwrap();

                let ret = match (self.c, self.nu) {
                    (Some((c_p, c_n)), _) => fit_c(
                        self.solver_params.clone(),
                        dataset.records().view(),
                        kernel,
                        target,
                        c_p,
                        c_n,
                    ),
                    (None, Some((nu, _))) => fit_nu(
                        self.solver_params.clone(),
                        dataset.records().view(),
                        kernel,
                        target,
                        nu,
                    ),
                    _ => panic!("Set either C value or Nu value"),
                };

                Ok(ret.with_phantom())
            }
        }
    };
}

impl_classification!(Array2<F>, Array2<bool>);
impl_classification!(ArrayView2<'a, F>, ArrayView2<'a, bool>);
impl_classification!(Array2<F>, CountedTargets<bool, Array2<bool>>);
impl_classification!(ArrayView2<'a, F>, CountedTargets<bool, Array2<bool>>);
impl_classification!(ArrayView2<'a, F>, CountedTargets<bool, ArrayView2<'a, bool>>);

/// Fit one-class problem
///
/// This fits a SVM model to a dataset with only positive samples and uses the one-class
/// implementation of SVM.
macro_rules! impl_oneclass {
    ($records:ty, $targets:ty) => {
        impl<'a, F: Float> Fit<'a, $records, $targets> for SvmParams<F, bool> {
            type Object = Result<Svm<F, bool>>;

            fn fit(&self, dataset: &DatasetBase<$records, $targets>) -> Self::Object {
                let kernel = self.kernel.transform(dataset.records());
                let records = dataset.records().view();

                let ret = match self.nu {
                    Some((nu, _)) => fit_one_class(self.solver_params.clone(), records, kernel, nu),
                    None => panic!("One class needs Nu value"),
                };

                Ok(ret.with_phantom())
            }
        }
    };
}

impl_oneclass!(Array2<F>, Array2<()>);
impl_oneclass!(ArrayView2<'a, F>, ArrayView2<'a, ()>);
impl_oneclass!(Array2<F>, CountedTargets<(), Array2<()>>);
impl_oneclass!(Array2<F>, CountedTargets<(), ArrayView2<'a, ()>>);

/// Predict a probability with a feature vector
impl<F: Float, D: Data<Elem = F>> Predict<ArrayBase<D, Ix1>, Pr> for Svm<F, Pr> {
    fn predict(&self, data: ArrayBase<D, Ix1>) -> Pr {
        let val = self.weighted_sum(&data) - self.rho;
        let (a, b) = self.probability_coeffs.clone().unwrap();

        platt_predict(val, a, b)
    }
}

/// Predict a probability with a feature vector
impl<'a, F: Float, D: Data<Elem = F>> Predict<ArrayBase<D, Ix1>, bool> for Svm<F, bool> {
    fn predict(&self, data: ArrayBase<D, Ix1>) -> bool {
        let val = self.weighted_sum(&data) - self.rho;

        val >= F::zero()
    }
}

/// Predict a probability with a feature vector
/*impl<'a, F: Float> Predict<ArrayView1<'a, F>, Pr> for Svm<F, Pr> {
    fn predict(&self, data: ArrayView1<'a, F>) -> Pr {
        let val = self.weighted_sum(&data) - self.rho;
        let (a, b) = self.probability_coeffs.clone().unwrap();

        platt_predict(val, a, b)
    }
}

/// Predict a probability with a feature vector
impl<F: Float> Predict<Array1<F>, bool> for Svm<F, bool> {
    fn predict(&self, data: Array1<F>) -> bool {
        let val = self.weighted_sum(&data) - self.rho;

        val >= F::zero()
    }
}*/

/// Classify observations
///
/// This function takes a number of features and predicts target probabilities that they belong to
/// the positive class.
impl<F: Float, D: Data<Elem = F>> PredictRef<ArrayBase<D, Ix2>, Array1<Pr>> for Svm<F, Pr> {
    fn predict_ref<'a>(&'a self, data: &ArrayBase<D, Ix2>) -> Array1<Pr> {
        let (a, b) = self.probability_coeffs.clone().unwrap();

        data.outer_iter()
            .map(|data| {
                let val = self.weighted_sum(&data) - self.rho;
                platt_predict(val, a, b)
            })
            .collect()
    }
}

/// Classify observations
///
/// This function takes a number of features and predicts target probabilities that they belong to
/// the positive class.
impl<F: Float, D: Data<Elem = F>> PredictRef<ArrayBase<D, Ix2>, Array1<bool>> for Svm<F, bool> {
    fn predict_ref<'a>(&'a self, data: &ArrayBase<D, Ix2>) -> Array1<bool> {
        data.outer_iter()
            .map(|data| {
                let val = self.weighted_sum(&data) - self.rho;

                val >= F::zero()
            })
            .collect()
    }
}
#[cfg(test)]
mod tests {
    use super::Svm;
    use crate::error::Result;
    use linfa::dataset::{Dataset, DatasetBase};
    use linfa::prelude::ToConfusionMatrix;
    use linfa::traits::{Fit, Predict};

    use ndarray::{Array, Array1, Array2, Axis};
    use ndarray_rand::rand::SeedableRng;
    use ndarray_rand::rand_distr::Uniform;
    use ndarray_rand::RandomExt;
    use rand_isaac::Isaac64Rng;

    pub fn generate_convoluted_rings(n_points: usize) -> Array2<f64> {
        let mut out = Array::random((n_points * 2, 2), Uniform::new(0f64, 1.));
        for (i, mut elm) in out.outer_iter_mut().enumerate() {
            // generate convoluted rings with 1/10th noise
            let phi = 6.28 * elm[1];
            let eps = elm[0] / 10.0;

            if i < n_points {
                elm[0] = 1.0 * phi.cos() + eps;
                elm[1] = 1.0 * phi.sin() + eps;
            } else {
                elm[0] = 5.0 * phi.cos() + eps;
                elm[1] = 5.0 * phi.sin() + eps;
            }
        }

        out
    }

    #[test]
    fn test_linear_classification() -> Result<()> {
        let entries: Array2<f64> = ndarray::concatenate(
            Axis(0),
            &[
                Array::random((10, 2), Uniform::new(-1., -0.5)).view(),
                Array::random((10, 2), Uniform::new(0.5, 1.)).view(),
            ],
        )
        .unwrap();
        let targets = (0..20).map(|x| x < 10).collect::<Array1<_>>();
        let dataset = Dataset::new(entries.clone(), targets);

        // train model with positive and negative weight
        let model = Svm::<_, bool>::params()
            .pos_neg_weights(1.0, 1.0)
            .linear_kernel()
            .fit(&dataset)?;

        let y_est = model.predict(&dataset);

        let cm = y_est.confusion_matrix(&dataset)?;
        assert_eq!(cm.accuracy(), 1.0);

        // train model with Nu parameter
        let model = Svm::<_, bool>::params()
            .nu_weight(0.05)
            .linear_kernel()
            .fit(&dataset)?;

        let valid = model.predict(&dataset);

        let cm = valid.confusion_matrix(&dataset)?;
        assert_eq!(cm.accuracy(), 1.0);

        Ok(())
    }

    #[test]
    fn test_polynomial_classification() -> Result<()> {
        let mut rng = Isaac64Rng::seed_from_u64(42);
        // construct parabolica and classify middle area as positive and borders as negative
        let records = Array::random_using((40, 1), Uniform::new(-2f64, 2.), &mut rng);
        let targets = records.map_axis(Axis(1), |x| x[0] * x[0] < 0.5);
        let dataset = Dataset::new(records.clone(), targets);

        // train model with positive and negative weight
        let model = Svm::<_, bool>::params()
            .pos_neg_weights(1.0, 1.0)
            .polynomial_kernel(0.0, 2.0)
            .fit(&dataset)?;

        //println!("{:?}", model.predict(DatasetBase::from(records.clone())).targets());

        let valid = model.predict(&dataset);

        let cm = valid.confusion_matrix(&dataset)?;
        assert!(cm.accuracy() > 0.9);

        Ok(())
    }

    #[test]
    fn test_convoluted_rings_classification() -> Result<()> {
        let records = generate_convoluted_rings(10);
        let targets = (0..20).map(|x| x < 10).collect::<Array1<_>>();
        let dataset = (records.view(), targets.view()).into();

        // train model with positive and negative weight
        let model = Svm::<_, bool>::params()
            .pos_neg_weights(1.0, 1.0)
            .gaussian_kernel(50.0)
            .fit(&dataset)?;

        let y_est = model.predict(&dataset);

        let cm = y_est.confusion_matrix(&dataset)?;
        assert!(cm.accuracy() > 0.9);

        // train model with Nu parameter
        let model = Svm::<_, bool>::params()
            .nu_weight(0.01)
            .gaussian_kernel(50.0)
            .fit(&dataset)?;

        let y_est = model.predict(&dataset);

        let cm = y_est.confusion_matrix(&dataset)?;
        assert!(cm.accuracy() > 0.9);

        Ok(())
    }

    #[test]
    fn test_iris_crossvalidation() {
        let params = Svm::<_, bool>::params()
            .pos_neg_weights(50000., 5000.)
            .gaussian_kernel(40.0);

        // perform cross-validation with the MCC
        let acc_runs = linfa_datasets::winequality()
            .map_targets(|x| *x > 6)
            .iter_fold(1, |v| params.fit(&v).unwrap())
            .map(|(model, valid)| {
                let cm = model.predict(&valid).confusion_matrix(&valid).unwrap();

                cm.accuracy()
            })
            .collect::<Array1<_>>();

        assert!(acc_runs[0] > 0.85);
    }

    #[test]
    fn test_reject_classification() -> Result<()> {
        // generate two clusters with 100 samples each
        let entries = Array::random((100, 2), Uniform::new(-4., 4.));
        let dataset = Dataset::from(entries);

        // train model with positive and negative weight
        let model = Svm::params()
            .nu_weight(1.0)
            .gaussian_kernel(100.0)
            .fit(&dataset)?;

        let valid = DatasetBase::from(Array::random((100, 2), Uniform::new(-10., 10f32)));
        let valid = model.predict(valid);

        // count the number of correctly rejected samples
        let mut rejected = 0;
        let mut total = 0;
        for (pred, pos) in valid.targets().iter().zip(valid.records.outer_iter()) {
            let distance = (pos[0] * pos[0] + pos[1] * pos[1]).sqrt();
            if distance >= 5.0 {
                if !pred {
                    rejected += 1;
                }
                total += 1;
            }
        }

        // at least 95% should be correctly rejected
        assert!((rejected as f32) / (total as f32) > 0.95);

        Ok(())
    }
}<|MERGE_RESOLUTION|>--- conflicted
+++ resolved
@@ -107,15 +107,9 @@
     kernel: Kernel<F>,
     targets: &[bool],
     nu: F,
-<<<<<<< HEAD
 ) -> Svm<F, F> {
-    let mut sum_pos = nu * F::from(targets.len()).unwrap() / F::from(2.0).unwrap();
-    let mut sum_neg = nu * F::from(targets.len()).unwrap() / F::from(2.0).unwrap();
-=======
-) -> Svm<F, Pr> {
     let mut sum_pos = nu * F::cast(targets.len()) / F::cast(2.0);
     let mut sum_neg = nu * F::cast(targets.len()) / F::cast(2.0);
->>>>>>> a42401eb
     let init_alpha = targets
         .iter()
         .map(|x| {
