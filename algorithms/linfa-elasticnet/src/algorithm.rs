--- conflicted
+++ resolved
@@ -1,17 +1,11 @@
 use approx::{abs_diff_eq, abs_diff_ne};
-<<<<<<< HEAD
-use ndarray::{
-    s, Array1, Array2, ArrayBase, ArrayView, ArrayView1, ArrayView2, Axis, CowArray, Data, Ix1, Ix2,
-};
-use ndarray_linalg::{Inverse, Lapack};
-=======
-use linfa::dataset::AsSingleTargets;
 #[cfg(not(feature = "blas"))]
 use linfa_linalg::qr::QRInto;
-use ndarray::{s, Array1, ArrayBase, ArrayView1, ArrayView2, Axis, CowArray, Data, Ix1, Ix2};
+use ndarray::{
+    s, Array1, ArrayBase, ArrayView, ArrayView1, ArrayView2, Axis, CowArray, Data, Ix1, Ix2,
+};
 #[cfg(feature = "blas")]
 use ndarray_linalg::InverseHInto;
->>>>>>> 838f70aa
 
 use linfa::dataset::{WithLapack, WithoutLapack};
 use linfa::traits::{Fit, PredictInplace};
@@ -439,7 +433,6 @@
     gap
 }
 
-<<<<<<< HEAD
 fn duality_gap_mtl<'a, F: Float>(
     x: ArrayView2<'a, F>,
     y: ArrayView2<'a, F>,
@@ -474,10 +467,7 @@
     gap
 }
 
-fn variance_params<F: Float + Lapack, T: AsTargets<Elem = F>, D: Data<Elem = F>>(
-=======
-fn variance_params<F: Float, T: AsSingleTargets<Elem = F>, D: Data<Elem = F>>(
->>>>>>> 838f70aa
+fn variance_params<F: Float, T: AsTargets<Elem = F>, D: Data<Elem = F>>(
     ds: &DatasetBase<ArrayBase<D, Ix2>, T>,
     y_est: ArrayView<F, T::Ix>,
 ) -> Result<Array1<F>> {
