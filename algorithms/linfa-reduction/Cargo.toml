--- conflicted
+++ resolved
@@ -37,10 +37,5 @@
 [dev-dependencies]
 rand = { version = "0.8", features = ["small_rng"] }
 ndarray-npy = { version = "0.8", default-features = false }
-<<<<<<< HEAD
 linfa-datasets = { version = "0.5.0", path = "../../datasets", features = ["iris", "generate"] }
-approx = { version = "0.4", default-features = false, features = ["std"] }
-=======
-linfa-datasets = { version = "0.5.0", path = "../../datasets", features = ["iris"] }
-approx = { version = "0.4" }
->>>>>>> f150f983
+approx = { version = "0.4" }