[package]
name = "linfa"
version = "0.1.1"
authors = ["Luca Palmieri <rust@lpalmieri.com>"]
description = "A Machine Learning framework for Rust"
edition = "2018"
license = "MIT/Apache-2.0"

repository = "https://github.com/LukeMathWalker/linfa"
readme = "README.md"

keywords = ["machine-learning", "linfa", "ai", "ml"]
categories = ["algorithms", "mathematics", "science"]

[dependencies]
<<<<<<< HEAD
ndarray = { version = "0.13" , features = ["rayon", "serde", "approx"]}
=======
rand = "0.7"
ndarray = { version = "0.13" , features = ["rayon", "serde", "approx"]}
num-traits = "0.1.32"

>>>>>>> d7a5828d
linfa-clustering = { path = "linfa-clustering", version = "0.1" }
linfa-trees = { path = "linfa-trees", version = "0.1" }
linfa-reduction = { path = "linfa-reduction", version = "0.1" }
linfa-linear = { path = "linfa-linear", version = "0.1" }
linfa-logistic = { path = "linfa-logistic", version = "0.1" }

[dev-dependencies]
ndarray-rand = "0.11"
rand_isaac = "0.2.0"
ndarray-npy = { version = "0.5", default-features = false }

[workspace]
members = [
    "linfa-clustering",
    "linfa-reduction",
<<<<<<< HEAD
    "linfa-kernel"
=======
    "linfa-linear",
    "linfa-logistic",
    "linfa-trees"
>>>>>>> d7a5828d
]

[profile.release]
opt-level = 3<|MERGE_RESOLUTION|>--- conflicted
+++ resolved
@@ -13,14 +13,10 @@
 categories = ["algorithms", "mathematics", "science"]
 
 [dependencies]
-<<<<<<< HEAD
-ndarray = { version = "0.13" , features = ["rayon", "serde", "approx"]}
-=======
 rand = "0.7"
 ndarray = { version = "0.13" , features = ["rayon", "serde", "approx"]}
 num-traits = "0.1.32"
 
->>>>>>> d7a5828d
 linfa-clustering = { path = "linfa-clustering", version = "0.1" }
 linfa-trees = { path = "linfa-trees", version = "0.1" }
 linfa-reduction = { path = "linfa-reduction", version = "0.1" }
@@ -36,13 +32,10 @@
 members = [
     "linfa-clustering",
     "linfa-reduction",
-<<<<<<< HEAD
-    "linfa-kernel"
-=======
+    "linfa-kernel",
     "linfa-linear",
     "linfa-logistic",
     "linfa-trees"
->>>>>>> d7a5828d
 ]
 
 [profile.release]
