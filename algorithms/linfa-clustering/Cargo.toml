[package]
name = "linfa-clustering"
version = "0.4.0"
edition = "2018"
authors = [
    "Luca Palmieri <rust@lpalmieri.com>",
    "xd009642 <danielmckenna93@gmail.com>",
    "Rémi Lafage <remi.lafage@onera.fr>"
]
description = "A collection of clustering algorithms"
license = "MIT/Apache-2.0"

repository = "https://github.com/rust-ml/linfa/"
readme = "README.md"

keywords = ["clustering", "machine-learning", "linfa", "k-means", "unsupervised"]
categories = ["algorithms", "mathematics", "science"]

[features]
default = []
serde = ["serde_crate", "ndarray/serde", "linfa-nn/serde"]

[dependencies.serde_crate]
package = "serde"
optional = true
version = "1.0"
default-features = false
features = ["std", "derive"]

[dependencies]
hnsw = "0.8"
ndarray = { version = "0.14", features = ["rayon", "approx"]}
ndarray-linalg = "0.13"
ndarray-rand = "0.13"
ndarray-stats = "0.4"
num-traits = "0.2"
rand_isaac = "0.3"
<<<<<<< HEAD
space = "0.12"
thiserror = "1"
=======
thiserror = "=1.0.25"
>>>>>>> 3be44bf3
partitions = "0.2.4"
linfa = { version = "0.4.0", path = "../..", features = ["ndarray-linalg"] }
linfa-nn = { version = "0.1.0", path = "../linfa-nn" }
rand_pcg = "0.3.1"
noisy_float = "0.2.0"

[dev-dependencies]
ndarray-npy = { version = "0.7", default-features = false }
criterion = "0.3"
serde_json = "1"
approx = "0.4"
lax = "0.1.0"

[[bench]]
name = "k_means"
harness = false

[[bench]]
name = "dbscan"
harness = false

[[bench]]
name = "appx_dbscan"
harness = false

[[bench]]
name = "gaussian_mixture"
harness = false<|MERGE_RESOLUTION|>--- conflicted
+++ resolved
@@ -35,12 +35,8 @@
 ndarray-stats = "0.4"
 num-traits = "0.2"
 rand_isaac = "0.3"
-<<<<<<< HEAD
 space = "0.12"
-thiserror = "1"
-=======
 thiserror = "=1.0.25"
->>>>>>> 3be44bf3
 partitions = "0.2.4"
 linfa = { version = "0.4.0", path = "../..", features = ["ndarray-linalg"] }
 linfa-nn = { version = "0.1.0", path = "../linfa-nn" }
