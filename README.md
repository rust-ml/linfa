<img align="left" src="./mascot.svg" width="70px" height="70px" alt="Linfa mascot icon">

# Linfa

[![crates.io](https://img.shields.io/crates/v/linfa.svg)](https://crates.io/crates/linfa)
[![Documentation](https://docs.rs/linfa/badge.svg)](https://docs.rs/linfa)
[![DocumentationLatest](https://img.shields.io/badge/docs-latest-blue)](https://rust-ml.github.io/linfa/rustdocs/linfa/)
[![Codequality](https://github.com/rust-ml/linfa/workflows/Codequality%20Lints/badge.svg)](https://github.com/rust-ml/linfa/actions?query=workflow%3A%22Codequality+Lints%22)
[![Run Tests](https://github.com/rust-ml/linfa/workflows/Run%20Tests/badge.svg)](https://github.com/rust-ml/linfa/actions?query=workflow%3A%22Run+Tests%22)

> _**linfa**_ (Italian) / _**sap**_ (English):
> 
> The **vital** circulating fluid of a plant.


`linfa` aims to provide a comprehensive toolkit to build Machine Learning applications with Rust.

Kin in spirit to Python's `scikit-learn`, it focuses on common preprocessing tasks and classical ML algorithms for your everyday ML tasks.

<strong>
    <a href="https://rust-ml.github.io/linfa/">Website</a> | <a href="https://rust-ml.zulipchat.com">Community chat</a>
</strong>

## Current state

Where does `linfa` stand right now? [Are we learning yet?](http://www.arewelearningyet.com/)

`linfa` currently provides sub-packages with the following algorithms: 


<<<<<<< HEAD
| Name                                             | Purpose                                  | Status | Category | Notes                                                                                     | 
|:-------------------------------------------------|:-----------------------------------------| :---| :--- |:------------------------------------------------------------------------------------------| 
| [clustering](algorithms/linfa-clustering/)       | Data clustering                          | Tested / Benchmarked  | Unsupervised learning | Clustering of unlabeled data; contains K-Means, Gaussian-Mixture-Model, DBSCAN and OPTICS | 
| [kernel](algorithms/linfa-kernel/)               | Kernel methods for data transformation   | Tested  | Pre-processing | Maps feature vector into higher-dimensional space                                         | 
| [linear](algorithms/linfa-linear/)               | Linear regression                        | Tested  | Partial fit | Contains Ordinary Least Squares (OLS), Generalized Linear Models (GLM)                    | 
| [elasticnet](algorithms/linfa-elasticnet/)       | Elastic Net                              | Tested | Supervised learning | Linear regression with elastic net constraints                                            |
| [logistic](algorithms/linfa-logistic/)           | Logistic regression                      | Tested  | Partial fit | Builds two-class logistic regression models                                               
| [reduction](algorithms/linfa-reduction/)         | Dimensionality reduction                 | Tested | Pre-processing | Diffusion mapping and Principal Component Analysis (PCA)                                  |
| [trees](algorithms/linfa-trees/)                 | Decision trees                           | Experimental  | Supervised learning | Linear decision trees                                                                     
| [svm](algorithms/linfa-svm/)                     | Support Vector Machines                  | Tested  | Supervised learning | Classification or regression analysis of labeled datasets                                 | 
| [hierarchical](algorithms/linfa-hierarchical/)   | Agglomerative hierarchical clustering    | Tested | Unsupervised learning | Cluster and build hierarchy of clusters                                                   |
| [bayes](algorithms/linfa-bayes/)                 | Naive Bayes                              | Tested | Supervised learning | Contains Gaussian Naive Bayes                                                             |
| [ica](algorithms/linfa-ica/)                     | Independent component analysis           | Tested | Unsupervised learning | Contains FastICA implementation                                                           |
| [pls](algorithms/linfa-pls/)                     | Partial Least Squares                    | Tested | Supervised learning | Contains PLS estimators for dimensionality reduction and regression                       |
| [tsne](algorithms/linfa-tsne/)                   | Dimensionality reduction                 | Tested | Unsupervised learning | Contains exact solution and Barnes-Hut approximation t-SNE                                |
| [preprocessing](algorithms/linfa-preprocessing/) | Normalization & Vectorization            | Tested | Pre-processing | Contains data normalization/whitening and count vectorization/tf-idf                      |
| [nn](algorithms/linfa-nn/)                       | Nearest Neighbours & Distances           | Tested / Benchmarked | Pre-processing | Spatial index structures and distance functions                                           |
| [ftrl](algorithms/linfa-ftrl/)                   | Follow The Reguralized Leader - proximal | Tested  | Partial fit | Contains L1 and L2 regularization. Possible incremental update                            | 
=======
| Name | Purpose | Status | Category |  Notes | 
| :--- | :--- | :---| :--- | :---| 
| [clustering](algorithms/linfa-clustering/) | Data clustering | Tested / Benchmarked  | Unsupervised learning | Clustering of unlabeled data; contains K-Means, Gaussian-Mixture-Model, DBSCAN and OPTICS | 
| [kernel](algorithms/linfa-kernel/) | Kernel methods for data transformation  | Tested  | Pre-processing | Maps feature vector into higher-dimensional space| 
| [linear](algorithms/linfa-linear/) | Linear regression | Tested  | Partial fit | Contains Ordinary Least Squares (OLS), Generalized Linear Models (GLM) | 
| [elasticnet](algorithms/linfa-elasticnet/) | Elastic Net | Tested | Supervised learning | Linear regression with elastic net constraints |
| [logistic](algorithms/linfa-logistic/) | Logistic regression | Tested  | Partial fit | Builds two-class logistic regression models
| [reduction](algorithms/linfa-reduction/) | Dimensionality reduction | Tested | Pre-processing | Diffusion mapping and Principal Component Analysis (PCA) |
| [trees](algorithms/linfa-trees/) | Decision trees | Tested / Benchmarked  | Supervised learning | Linear decision trees
| [svm](algorithms/linfa-svm/) | Support Vector Machines | Tested  | Supervised learning | Classification or regression analysis of labeled datasets | 
| [hierarchical](algorithms/linfa-hierarchical/) | Agglomerative hierarchical clustering | Tested | Unsupervised learning | Cluster and build hierarchy of clusters |
| [bayes](algorithms/linfa-bayes/) | Naive Bayes | Tested | Supervised learning | Contains Gaussian Naive Bayes |
| [ica](algorithms/linfa-ica/) | Independent component analysis | Tested | Unsupervised learning | Contains FastICA implementation |
| [pls](algorithms/linfa-pls/) | Partial Least Squares | Tested | Supervised learning | Contains PLS estimators for dimensionality reduction and regression |
| [tsne](algorithms/linfa-tsne/) | Dimensionality reduction| Tested | Unsupervised learning | Contains exact solution and Barnes-Hut approximation t-SNE |
| [preprocessing](algorithms/linfa-preprocessing/) |Normalization & Vectorization| Tested / Benchmarked | Pre-processing | Contains data normalization/whitening and count vectorization/tf-idf |
| [nn](algorithms/linfa-nn/) | Nearest Neighbours & Distances | Tested / Benchmarked | Pre-processing | Spatial index structures and distance functions |
>>>>>>> e6f2a82a

We believe that only a significant community effort can nurture, build, and sustain a machine learning ecosystem in Rust - there is no other way forward.

If this strikes a chord with you, please take a look at the [roadmap](https://github.com/rust-ml/linfa/issues/7) and get involved!

## BLAS/Lapack backend

At the moment you can choose between the following BLAS/LAPACK backends: `openblas`, `netblas` or `intel-mkl`

|Backend  | Linux | Windows | macOS |
|:--------|:-----:|:-------:|:-----:|
|OpenBLAS |✔️      |-        |-      |
|Netlib   |✔️      |-        |-      |
|Intel MKL|✔️      |✔️        |✔️      |

For example if you want to use the system IntelMKL library for the PCA example, then pass the corresponding feature:
```
cd linfa-reduction && cargo run --release --example pca --features linfa/intel-mkl-system
```
This selects the `intel-mkl` system library as BLAS/LAPACK backend. On the other hand if you want to compile the library and link it with the generated artifacts, pass `intel-mkl-static`.

# License
Dual-licensed to be compatible with the Rust project.

Licensed under the Apache License, Version 2.0 http://www.apache.org/licenses/LICENSE-2.0 or the MIT license http://opensource.org/licenses/MIT, at your option. This file may not be copied, modified, or distributed except according to those terms.<|MERGE_RESOLUTION|>--- conflicted
+++ resolved
@@ -28,26 +28,6 @@
 `linfa` currently provides sub-packages with the following algorithms: 
 
 
-<<<<<<< HEAD
-| Name                                             | Purpose                                  | Status | Category | Notes                                                                                     | 
-|:-------------------------------------------------|:-----------------------------------------| :---| :--- |:------------------------------------------------------------------------------------------| 
-| [clustering](algorithms/linfa-clustering/)       | Data clustering                          | Tested / Benchmarked  | Unsupervised learning | Clustering of unlabeled data; contains K-Means, Gaussian-Mixture-Model, DBSCAN and OPTICS | 
-| [kernel](algorithms/linfa-kernel/)               | Kernel methods for data transformation   | Tested  | Pre-processing | Maps feature vector into higher-dimensional space                                         | 
-| [linear](algorithms/linfa-linear/)               | Linear regression                        | Tested  | Partial fit | Contains Ordinary Least Squares (OLS), Generalized Linear Models (GLM)                    | 
-| [elasticnet](algorithms/linfa-elasticnet/)       | Elastic Net                              | Tested | Supervised learning | Linear regression with elastic net constraints                                            |
-| [logistic](algorithms/linfa-logistic/)           | Logistic regression                      | Tested  | Partial fit | Builds two-class logistic regression models                                               
-| [reduction](algorithms/linfa-reduction/)         | Dimensionality reduction                 | Tested | Pre-processing | Diffusion mapping and Principal Component Analysis (PCA)                                  |
-| [trees](algorithms/linfa-trees/)                 | Decision trees                           | Experimental  | Supervised learning | Linear decision trees                                                                     
-| [svm](algorithms/linfa-svm/)                     | Support Vector Machines                  | Tested  | Supervised learning | Classification or regression analysis of labeled datasets                                 | 
-| [hierarchical](algorithms/linfa-hierarchical/)   | Agglomerative hierarchical clustering    | Tested | Unsupervised learning | Cluster and build hierarchy of clusters                                                   |
-| [bayes](algorithms/linfa-bayes/)                 | Naive Bayes                              | Tested | Supervised learning | Contains Gaussian Naive Bayes                                                             |
-| [ica](algorithms/linfa-ica/)                     | Independent component analysis           | Tested | Unsupervised learning | Contains FastICA implementation                                                           |
-| [pls](algorithms/linfa-pls/)                     | Partial Least Squares                    | Tested | Supervised learning | Contains PLS estimators for dimensionality reduction and regression                       |
-| [tsne](algorithms/linfa-tsne/)                   | Dimensionality reduction                 | Tested | Unsupervised learning | Contains exact solution and Barnes-Hut approximation t-SNE                                |
-| [preprocessing](algorithms/linfa-preprocessing/) | Normalization & Vectorization            | Tested | Pre-processing | Contains data normalization/whitening and count vectorization/tf-idf                      |
-| [nn](algorithms/linfa-nn/)                       | Nearest Neighbours & Distances           | Tested / Benchmarked | Pre-processing | Spatial index structures and distance functions                                           |
-| [ftrl](algorithms/linfa-ftrl/)                   | Follow The Reguralized Leader - proximal | Tested  | Partial fit | Contains L1 and L2 regularization. Possible incremental update                            | 
-=======
 | Name | Purpose | Status | Category |  Notes | 
 | :--- | :--- | :---| :--- | :---| 
 | [clustering](algorithms/linfa-clustering/) | Data clustering | Tested / Benchmarked  | Unsupervised learning | Clustering of unlabeled data; contains K-Means, Gaussian-Mixture-Model, DBSCAN and OPTICS | 
@@ -65,7 +45,7 @@
 | [tsne](algorithms/linfa-tsne/) | Dimensionality reduction| Tested | Unsupervised learning | Contains exact solution and Barnes-Hut approximation t-SNE |
 | [preprocessing](algorithms/linfa-preprocessing/) |Normalization & Vectorization| Tested / Benchmarked | Pre-processing | Contains data normalization/whitening and count vectorization/tf-idf |
 | [nn](algorithms/linfa-nn/) | Nearest Neighbours & Distances | Tested / Benchmarked | Pre-processing | Spatial index structures and distance functions |
->>>>>>> e6f2a82a
+| [ftrl](algorithms/linfa-ftrl/) | Follow The Reguralized Leader - proximal | Tested  / Benchmarked | Partial fit | Contains L1 and L2 regularization. Possible incremental update |
 
 We believe that only a significant community effort can nurture, build, and sustain a machine learning ecosystem in Rust - there is no other way forward.
 
