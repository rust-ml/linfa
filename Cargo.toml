[package]
name = "linfa"
version = "0.2.1"
authors = [
    "Luca Palmieri <rust@lpalmieri.com>",
    "Lorenz Schmidt <bytesnake@mailbox.org>",
    "Paul Körbitz <koerbitz@google.com>"
]
description = "A Machine Learning framework for Rust"
edition = "2018"
license = "MIT/Apache-2.0"

repository = "https://github.com/rust-ml/linfa"
readme = "README.md"

keywords = ["machine-learning", "linfa", "ai", "ml"]
categories = ["algorithms", "mathematics", "science"]

exclude = [".github/"]

[dependencies]
<<<<<<< HEAD
rand = "0.7"
num-traits = "0.1.32"
ndarray = { version = "0.13", default-features = false }

[dev-dependencies]
ndarray-rand = "0.11"
=======
num-traits = "0.2"
ndarray = { version = "0.13", default-features = false }

[dev-dependencies]
rand = "0.7"
ndarray-rand = "0.12"
>>>>>>> 0fe1bfff
approx = "0.3"

[workspace]
members = [
    "linfa-clustering",
    "linfa-reduction",
    "linfa-kernel",
    "linfa-linear",
    "linfa-logistic",
    "linfa-trees",
    "linfa-svm",
    "linfa-hierarchical",
]

[profile.release]
opt-level = 3<|MERGE_RESOLUTION|>--- conflicted
+++ resolved
@@ -19,21 +19,12 @@
 exclude = [".github/"]
 
 [dependencies]
-<<<<<<< HEAD
+num-traits = "0.2"
 rand = "0.7"
-num-traits = "0.1.32"
 ndarray = { version = "0.13", default-features = false }
 
 [dev-dependencies]
-ndarray-rand = "0.11"
-=======
-num-traits = "0.2"
-ndarray = { version = "0.13", default-features = false }
-
-[dev-dependencies]
-rand = "0.7"
 ndarray-rand = "0.12"
->>>>>>> 0fe1bfff
 approx = "0.3"
 
 [workspace]
