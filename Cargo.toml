[package]
name = "linfa"
version = "0.1.1"
authors = ["Luca Palmieri <rust@lpalmieri.com>"]
description = "A Machine Learning framework for Rust"
edition = "2018"
license = "MIT/Apache-2.0"

repository = "https://github.com/LukeMathWalker/linfa"
readme = "README.md"

keywords = ["machine-learning", "linfa", "ai", "ml"]
categories = ["algorithms", "mathematics", "science"]

[dependencies]
ndarray = { version = "0.13", default-features = false }
num-traits = "0.1.32"
linfa-clustering = { path = "linfa-clustering", version = "0.1" }
linfa-trees = { path = "linfa-trees", version = "0.1" }
linfa-ensemble = { path = "linfa-ensemble", version = "0.1" }
linfa-reduction = { path = "linfa-reduction", version = "0.1" }
linfa-linear = { path = "linfa-linear", version = "0.1" }
linfa-logistic = { path = "linfa-logistic", version = "0.1" }
linfa-svm = { path = "linfa-svm", version = "0.1" }
linfa-hierarchical = { path = "linfa-hierarchical", version = "0.1" }

[dev-dependencies]
rand = "0.7"
ndarray-rand = "0.11"
rand_isaac = "0.2.0"
ndarray-npy = { version = "0.5", default-features = false }
approx = "0.3"

[workspace]
members = [
    "linfa-clustering",
    "linfa-reduction",
    "linfa-kernel",
    "linfa-linear",
    "linfa-logistic",
    "linfa-trees",
<<<<<<< HEAD
    "linfa-ensemble",
    "linfa-svm"
=======
    "linfa-svm",
    "linfa-hierarchical"
>>>>>>> 9d0db072
]

[profile.release]
opt-level = 3<|MERGE_RESOLUTION|>--- conflicted
+++ resolved
@@ -39,13 +39,9 @@
     "linfa-linear",
     "linfa-logistic",
     "linfa-trees",
-<<<<<<< HEAD
     "linfa-ensemble",
     "linfa-svm"
-=======
-    "linfa-svm",
     "linfa-hierarchical"
->>>>>>> 9d0db072
 ]
 
 [profile.release]
