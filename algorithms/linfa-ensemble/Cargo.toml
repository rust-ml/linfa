[package]
name = "linfa-ensemble"
version = "0.1.0"
edition = "2021"
authors = ["Khushi Mahesh <km1139@rit.edu>", "Anurag Chandra <ac5068@rit.edu>", "Parijat Kawale <pk7145@rit.edu>"]
description = "A general method for creating ensemble classifiers"
license = "MIT/Apache-2.0"

repository = "https://github.com/rust-ml/linfa"

keywords = ["machine-learning", "linfa", "ensemble"]
categories = ["algorithms", "mathematics", "science"]

# "cdylib" is necessary to produce a shared library for Python to import from.
crate-type = ["cdylib"]

[features]
default = []
serde = ["serde_crate", "ndarray/serde"]

[dependencies.serde_crate]
package = "serde"
optional = true
version = "1.0"
default-features = false
features = ["std", "derive"]

[dependencies]
linfa = { version = "0.7.0", path = "../.." }
linfa-trees = { version = "0.7.0", path = "../linfa-trees"}
linfa-datasets = { version = "0.7.0", path = "../../datasets/", features = ["iris", "mnist"] }
ndarray = { version = "0.15" , features = ["rayon", "approx"]}
ndarray-rand = "0.14"
rand = { version = "0.8", features = ["small_rng"] }
<<<<<<< HEAD
pyo3 = { version = "0.21.2", features = ["extension-module"] }
rayon = {version = "1.10.0"}
[dev-dependencies]
rand = { version = "0.8", features = ["small_rng"] }
linfa-datasets = { version = "0.7.0", path = "../../datasets/", features = ["iris"] }
rayon = {version = "1.10.0"}

[lib]
# The name of the native library. This is the name which will be used in Python to import the
# library (i.e. `import string_sum`). If you change this, you must also change the name of the
# `#[pymodule]` in `src/lib.rs`.
name = "linfa_ensemble"
=======
approx = {version = "0.5"}

[dev-dependencies]
rand = { version = "0.8", features = ["small_rng"] }
linfa-datasets = { version = "0.7.0", path = "../../datasets/", features = ["iris"] }
ndarray = { version = "0.15" , features = ["rayon", "approx"]}
approx = {version = "0.5"}
>>>>>>> 51fb2f7a
<|MERGE_RESOLUTION|>--- conflicted
+++ resolved
@@ -32,20 +32,12 @@
 ndarray = { version = "0.15" , features = ["rayon", "approx"]}
 ndarray-rand = "0.14"
 rand = { version = "0.8", features = ["small_rng"] }
-<<<<<<< HEAD
 pyo3 = { version = "0.21.2", features = ["extension-module"] }
 rayon = {version = "1.10.0"}
 [dev-dependencies]
 rand = { version = "0.8", features = ["small_rng"] }
 linfa-datasets = { version = "0.7.0", path = "../../datasets/", features = ["iris"] }
 rayon = {version = "1.10.0"}
-
-[lib]
-# The name of the native library. This is the name which will be used in Python to import the
-# library (i.e. `import string_sum`). If you change this, you must also change the name of the
-# `#[pymodule]` in `src/lib.rs`.
-name = "linfa_ensemble"
-=======
 approx = {version = "0.5"}
 
 [dev-dependencies]
@@ -53,4 +45,9 @@
 linfa-datasets = { version = "0.7.0", path = "../../datasets/", features = ["iris"] }
 ndarray = { version = "0.15" , features = ["rayon", "approx"]}
 approx = {version = "0.5"}
->>>>>>> 51fb2f7a
+
+[lib]
+# The name of the native library. This is the name which will be used in Python to import the
+# library (i.e. `import string_sum`). If you change this, you must also change the name of the
+# `#[pymodule]` in `src/lib.rs`.
+name = "linfa_ensemble"