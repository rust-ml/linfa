--- conflicted
+++ resolved
@@ -1,10 +1,6 @@
 use crate::appx_dbscan::clustering::AppxDbscanLabeler;
 use crate::appx_dbscan::hyperparameters::AppxDbscanHyperParams;
-<<<<<<< HEAD
-use linfa::traits::PredictInplace;
-=======
 use crate::UncheckedAppxDbscanHyperParams;
->>>>>>> a4fb01b7
 use linfa::Float;
 use linfa::{traits::Transformer, DatasetBase};
 use ndarray::{Array1, ArrayBase, Data, Ix2};
@@ -102,27 +98,10 @@
     }
 }
 
-<<<<<<< HEAD
-impl<F: Float, D: Data<Elem = F>> PredictInplace<ArrayBase<D, Ix2>, Array1<Option<usize>>>
-    for AppxDbscanHyperParams<F>
-{
-    fn predict_inplace<'a>(
-        &'a self,
-        observations: &'a ArrayBase<D, Ix2>,
-        targets: &mut Array1<Option<usize>>,
-    ) {
-        assert_eq!(
-            observations.nrows(),
-            targets.len(),
-            "The number of data points must match the number of output targets."
-        );
-
-=======
 impl<F: Float, D: Data<Elem = F>> Transformer<&ArrayBase<D, Ix2>, Array1<Option<usize>>>
     for AppxDbscanHyperParams<F>
 {
     fn transform(&self, observations: &ArrayBase<D, Ix2>) -> Array1<Option<usize>> {
->>>>>>> a4fb01b7
         if observations.dim().0 == 0 {
             *targets = Array1::from_elem(0, None);
             return;
