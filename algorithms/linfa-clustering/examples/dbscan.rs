use linfa::dataset::{DatasetBase, Labels, Records};
use linfa::metrics::SilhouetteScore;
use linfa_clustering::{generate_blobs, Dbscan};
use ndarray::array;
use ndarray_npy::write_npy;
use ndarray_rand::rand::SeedableRng;
use rand_isaac::Isaac64Rng;

// A routine DBScan task: build a synthetic dataset, predict clusters for it
// and save both training data and predictions to disk.
fn main() {
    // Our random number generator, seeded for reproducibility
    let mut rng = Isaac64Rng::seed_from_u64(42);

    // For each our expected centroids, generate `n` data points around it (a "blob")
    let expected_centroids = array![[10., 10.], [1., 12.], [20., 30.], [-20., 30.],];
    let n = 100;
    let dataset: DatasetBase<_, _> = generate_blobs(n, &expected_centroids, &mut rng).into();

    // Configure our training algorithm
    let min_points = 3;

    println!(
        "Clustering #{} data points grouped in 4 clusters of {} points each",
        dataset.nsamples(),
        n
    );

    // Infer an optimal set of centroids based on the training data distribution
    let cluster_memberships = Dbscan::params(min_points)
        .tolerance(1.)
<<<<<<< HEAD
        .transform_dataset(dataset);
=======
        .transform(dataset)
        .unwrap();
>>>>>>> 473e7dde

    // sigle target dataset
    let label_count = cluster_memberships.label_count().remove(0);

    println!();
    println!("Result: ");
    for (label, count) in label_count {
        match label {
            None => println!(" - {} noise points", count),
            Some(i) => println!(" - {} points in cluster {}", count, i),
        }
    }
    println!();

    let silhouette_score = cluster_memberships.silhouette_score().unwrap();

    println!("Silhouette score: {}", silhouette_score);

    let (records, cluster_memberships) = (cluster_memberships.records, cluster_memberships.targets);

    // Save to disk our dataset (and the cluster label assigned to each observation)
    // We use the `npy` format for compatibility with NumPy
    write_npy("clustered_dataset.npy", &records).expect("Failed to write .npy file");
    write_npy(
        "clustered_memberships.npy",
        &cluster_memberships.map(|&x| x.map(|c| c as i64).unwrap_or(-1)),
    )
    .expect("Failed to write .npy file");
}<|MERGE_RESOLUTION|>--- conflicted
+++ resolved
@@ -29,12 +29,8 @@
     // Infer an optimal set of centroids based on the training data distribution
     let cluster_memberships = Dbscan::params(min_points)
         .tolerance(1.)
-<<<<<<< HEAD
-        .transform_dataset(dataset);
-=======
         .transform(dataset)
         .unwrap();
->>>>>>> 473e7dde
 
     // sigle target dataset
     let label_count = cluster_memberships.label_count().remove(0);
