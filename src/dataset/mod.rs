--- conflicted
+++ resolved
@@ -27,13 +27,9 @@
 mod impl_targets;
 
 mod iter;
-<<<<<<< HEAD
-=======
-pub mod multi_target_model;
 
 mod lapack_bounds;
 pub use lapack_bounds::*;
->>>>>>> a42401eb
 
 /// Floating point numbers
 ///
